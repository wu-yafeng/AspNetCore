--- conflicted
+++ resolved
@@ -9,10 +9,9 @@
 -->
 <Dependencies>
   <ProductDependencies>
-<<<<<<< HEAD
-    <Dependency Name="Microsoft.AspNetCore.Blazor.Mono" Version="3.1.0-preview4.19576.1">
+    <Dependency Name="Microsoft.AspNetCore.Blazor.Mono" Version="3.1.0-preview4.19578.1">
       <Uri>https://github.com/aspnet/Blazor</Uri>
-      <Sha>d1f3a3db8a379cc887cd6dde0acf77dcd5e16c36</Sha>
+      <Sha>9ff01af4257317a90b64959fe1c87aef3da4a36f</Sha>
     </Dependency>
     <Dependency Name="Microsoft.AspNetCore.Razor.Language" Version="5.0.0-alpha.1.19603.1">
       <Uri>https://github.com/aspnet/AspNetCore-Tooling</Uri>
@@ -293,291 +292,6 @@
     <Dependency Name="Mono.WebAssembly.Interop" Version="5.0.0-preview3.19602.5" CoherentParentDependency="Microsoft.EntityFrameworkCore">
       <Uri>https://github.com/aspnet/Extensions</Uri>
       <Sha>e8491a2488c4ef514294ca9c8467f9f3e5157f54</Sha>
-=======
-    <Dependency Name="Microsoft.AspNetCore.Blazor.Mono" Version="3.1.0-preview4.19578.1">
-      <Uri>https://github.com/aspnet/Blazor</Uri>
-      <Sha>9ff01af4257317a90b64959fe1c87aef3da4a36f</Sha>
-    </Dependency>
-    <Dependency Name="Microsoft.AspNetCore.Razor.Language" Version="3.1.0-rtm.19573.1">
-      <Uri>https://github.com/aspnet/AspNetCore-Tooling</Uri>
-      <Sha>abd3c17b317dbe455b18a4f5937c43e0fc7a2944</Sha>
-    </Dependency>
-    <Dependency Name="Microsoft.AspNetCore.Mvc.Razor.Extensions" Version="3.1.0-rtm.19573.1">
-      <Uri>https://github.com/aspnet/AspNetCore-Tooling</Uri>
-      <Sha>abd3c17b317dbe455b18a4f5937c43e0fc7a2944</Sha>
-    </Dependency>
-    <Dependency Name="Microsoft.CodeAnalysis.Razor" Version="3.1.0-rtm.19573.1">
-      <Uri>https://github.com/aspnet/AspNetCore-Tooling</Uri>
-      <Sha>abd3c17b317dbe455b18a4f5937c43e0fc7a2944</Sha>
-    </Dependency>
-    <Dependency Name="Microsoft.NET.Sdk.Razor" Version="3.1.0-rtm.19573.1">
-      <Uri>https://github.com/aspnet/AspNetCore-Tooling</Uri>
-      <Sha>abd3c17b317dbe455b18a4f5937c43e0fc7a2944</Sha>
-    </Dependency>
-    <Dependency Name="dotnet-ef" Version="3.1.0" Pinned="true">
-      <Uri>https://github.com/aspnet/EntityFrameworkCore</Uri>
-      <Sha>82c6ea483d3a17393dad5986df9a8eef89ddcd07</Sha>
-    </Dependency>
-    <Dependency Name="Microsoft.EntityFrameworkCore.InMemory" Version="3.1.0" Pinned="true">
-      <Uri>https://github.com/aspnet/EntityFrameworkCore</Uri>
-      <Sha>82c6ea483d3a17393dad5986df9a8eef89ddcd07</Sha>
-    </Dependency>
-    <Dependency Name="Microsoft.EntityFrameworkCore.Relational" Version="3.1.0" Pinned="true">
-      <Uri>https://github.com/aspnet/EntityFrameworkCore</Uri>
-      <Sha>82c6ea483d3a17393dad5986df9a8eef89ddcd07</Sha>
-    </Dependency>
-    <Dependency Name="Microsoft.EntityFrameworkCore.Sqlite" Version="3.1.0" Pinned="true">
-      <Uri>https://github.com/aspnet/EntityFrameworkCore</Uri>
-      <Sha>82c6ea483d3a17393dad5986df9a8eef89ddcd07</Sha>
-    </Dependency>
-    <Dependency Name="Microsoft.EntityFrameworkCore.SqlServer" Version="3.1.0" Pinned="true">
-      <Uri>https://github.com/aspnet/EntityFrameworkCore</Uri>
-      <Sha>82c6ea483d3a17393dad5986df9a8eef89ddcd07</Sha>
-    </Dependency>
-    <Dependency Name="Microsoft.EntityFrameworkCore.Tools" Version="3.1.0" Pinned="true">
-      <Uri>https://github.com/aspnet/EntityFrameworkCore</Uri>
-      <Sha>82c6ea483d3a17393dad5986df9a8eef89ddcd07</Sha>
-    </Dependency>
-    <Dependency Name="Microsoft.EntityFrameworkCore" Version="3.1.0" Pinned="true">
-      <Uri>https://github.com/aspnet/EntityFrameworkCore</Uri>
-      <Sha>82c6ea483d3a17393dad5986df9a8eef89ddcd07</Sha>
-    </Dependency>
-    <Dependency Name="Microsoft.AspNetCore.Analyzer.Testing" Version="3.1.0-rtm.19572.8" CoherentParentDependency="Microsoft.EntityFrameworkCore">
-      <Uri>https://github.com/aspnet/Extensions</Uri>
-      <Sha>1c5c7777ea9a19d54ab67ec1521665c99460efc5</Sha>
-    </Dependency>
-    <Dependency Name="Microsoft.AspNetCore.BenchmarkRunner.Sources" Version="3.1.0-rtm.19572.8" CoherentParentDependency="Microsoft.EntityFrameworkCore">
-      <Uri>https://github.com/aspnet/Extensions</Uri>
-      <Sha>1c5c7777ea9a19d54ab67ec1521665c99460efc5</Sha>
-    </Dependency>
-    <Dependency Name="Microsoft.Extensions.ActivatorUtilities.Sources" Version="3.1.0-rtm.19572.8" CoherentParentDependency="Microsoft.EntityFrameworkCore">
-      <Uri>https://github.com/aspnet/Extensions</Uri>
-      <Sha>1c5c7777ea9a19d54ab67ec1521665c99460efc5</Sha>
-    </Dependency>
-    <Dependency Name="Microsoft.Extensions.Caching.Abstractions" Version="3.1.0" CoherentParentDependency="Microsoft.EntityFrameworkCore" Pinned="true">
-      <Uri>https://github.com/aspnet/Extensions</Uri>
-      <Sha>1c5c7777ea9a19d54ab67ec1521665c99460efc5</Sha>
-    </Dependency>
-    <Dependency Name="Microsoft.Extensions.Caching.Memory" Version="3.1.0" CoherentParentDependency="Microsoft.EntityFrameworkCore" Pinned="true">
-      <Uri>https://github.com/aspnet/Extensions</Uri>
-      <Sha>1c5c7777ea9a19d54ab67ec1521665c99460efc5</Sha>
-    </Dependency>
-    <Dependency Name="Microsoft.Extensions.Caching.SqlServer" Version="3.1.0" CoherentParentDependency="Microsoft.EntityFrameworkCore" Pinned="true">
-      <Uri>https://github.com/aspnet/Extensions</Uri>
-      <Sha>1c5c7777ea9a19d54ab67ec1521665c99460efc5</Sha>
-    </Dependency>
-    <Dependency Name="Microsoft.Extensions.Caching.StackExchangeRedis" Version="3.1.0" CoherentParentDependency="Microsoft.EntityFrameworkCore" Pinned="true">
-      <Uri>https://github.com/aspnet/Extensions</Uri>
-      <Sha>1c5c7777ea9a19d54ab67ec1521665c99460efc5</Sha>
-    </Dependency>
-    <Dependency Name="Microsoft.Extensions.CommandLineUtils.Sources" Version="3.1.0-rtm.19572.8" CoherentParentDependency="Microsoft.EntityFrameworkCore">
-      <Uri>https://github.com/aspnet/Extensions</Uri>
-      <Sha>1c5c7777ea9a19d54ab67ec1521665c99460efc5</Sha>
-    </Dependency>
-    <Dependency Name="Microsoft.Extensions.Configuration.Abstractions" Version="3.1.0" CoherentParentDependency="Microsoft.EntityFrameworkCore" Pinned="true">
-      <Uri>https://github.com/aspnet/Extensions</Uri>
-      <Sha>1c5c7777ea9a19d54ab67ec1521665c99460efc5</Sha>
-    </Dependency>
-    <Dependency Name="Microsoft.Extensions.Configuration.AzureKeyVault" Version="3.1.0" CoherentParentDependency="Microsoft.EntityFrameworkCore" Pinned="true">
-      <Uri>https://github.com/aspnet/Extensions</Uri>
-      <Sha>1c5c7777ea9a19d54ab67ec1521665c99460efc5</Sha>
-    </Dependency>
-    <Dependency Name="Microsoft.Extensions.Configuration.Binder" Version="3.1.0" CoherentParentDependency="Microsoft.EntityFrameworkCore" Pinned="true">
-      <Uri>https://github.com/aspnet/Extensions</Uri>
-      <Sha>1c5c7777ea9a19d54ab67ec1521665c99460efc5</Sha>
-    </Dependency>
-    <Dependency Name="Microsoft.Extensions.Configuration.CommandLine" Version="3.1.0" CoherentParentDependency="Microsoft.EntityFrameworkCore" Pinned="true">
-      <Uri>https://github.com/aspnet/Extensions</Uri>
-      <Sha>1c5c7777ea9a19d54ab67ec1521665c99460efc5</Sha>
-    </Dependency>
-    <Dependency Name="Microsoft.Extensions.Configuration.EnvironmentVariables" Version="3.1.0" CoherentParentDependency="Microsoft.EntityFrameworkCore" Pinned="true">
-      <Uri>https://github.com/aspnet/Extensions</Uri>
-      <Sha>1c5c7777ea9a19d54ab67ec1521665c99460efc5</Sha>
-    </Dependency>
-    <Dependency Name="Microsoft.Extensions.Configuration.FileExtensions" Version="3.1.0" CoherentParentDependency="Microsoft.EntityFrameworkCore" Pinned="true">
-      <Uri>https://github.com/aspnet/Extensions</Uri>
-      <Sha>1c5c7777ea9a19d54ab67ec1521665c99460efc5</Sha>
-    </Dependency>
-    <Dependency Name="Microsoft.Extensions.Configuration.Ini" Version="3.1.0" CoherentParentDependency="Microsoft.EntityFrameworkCore" Pinned="true">
-      <Uri>https://github.com/aspnet/Extensions</Uri>
-      <Sha>1c5c7777ea9a19d54ab67ec1521665c99460efc5</Sha>
-    </Dependency>
-    <Dependency Name="Microsoft.Extensions.Configuration.Json" Version="3.1.0" CoherentParentDependency="Microsoft.EntityFrameworkCore" Pinned="true">
-      <Uri>https://github.com/aspnet/Extensions</Uri>
-      <Sha>1c5c7777ea9a19d54ab67ec1521665c99460efc5</Sha>
-    </Dependency>
-    <Dependency Name="Microsoft.Extensions.Configuration.KeyPerFile" Version="3.1.0" CoherentParentDependency="Microsoft.EntityFrameworkCore" Pinned="true">
-      <Uri>https://github.com/aspnet/Extensions</Uri>
-      <Sha>1c5c7777ea9a19d54ab67ec1521665c99460efc5</Sha>
-    </Dependency>
-    <Dependency Name="Microsoft.Extensions.Configuration.UserSecrets" Version="3.1.0" CoherentParentDependency="Microsoft.EntityFrameworkCore" Pinned="true">
-      <Uri>https://github.com/aspnet/Extensions</Uri>
-      <Sha>1c5c7777ea9a19d54ab67ec1521665c99460efc5</Sha>
-    </Dependency>
-    <Dependency Name="Microsoft.Extensions.Configuration.Xml" Version="3.1.0" CoherentParentDependency="Microsoft.EntityFrameworkCore" Pinned="true">
-      <Uri>https://github.com/aspnet/Extensions</Uri>
-      <Sha>1c5c7777ea9a19d54ab67ec1521665c99460efc5</Sha>
-    </Dependency>
-    <Dependency Name="Microsoft.Extensions.Configuration" Version="3.1.0" CoherentParentDependency="Microsoft.EntityFrameworkCore" Pinned="true">
-      <Uri>https://github.com/aspnet/Extensions</Uri>
-      <Sha>1c5c7777ea9a19d54ab67ec1521665c99460efc5</Sha>
-    </Dependency>
-    <Dependency Name="Microsoft.Extensions.DependencyInjection.Abstractions" Version="3.1.0" CoherentParentDependency="Microsoft.EntityFrameworkCore" Pinned="true">
-      <Uri>https://github.com/aspnet/Extensions</Uri>
-      <Sha>1c5c7777ea9a19d54ab67ec1521665c99460efc5</Sha>
-    </Dependency>
-    <Dependency Name="Microsoft.Extensions.DependencyInjection" Version="3.1.0" CoherentParentDependency="Microsoft.EntityFrameworkCore" Pinned="true">
-      <Uri>https://github.com/aspnet/Extensions</Uri>
-      <Sha>1c5c7777ea9a19d54ab67ec1521665c99460efc5</Sha>
-    </Dependency>
-    <Dependency Name="Microsoft.Extensions.DiagnosticAdapter" Version="3.1.0" CoherentParentDependency="Microsoft.EntityFrameworkCore" Pinned="true">
-      <Uri>https://github.com/aspnet/Extensions</Uri>
-      <Sha>1c5c7777ea9a19d54ab67ec1521665c99460efc5</Sha>
-    </Dependency>
-    <Dependency Name="Microsoft.Extensions.Diagnostics.HealthChecks.Abstractions" Version="3.1.0" CoherentParentDependency="Microsoft.EntityFrameworkCore" Pinned="true">
-      <Uri>https://github.com/aspnet/Extensions</Uri>
-      <Sha>1c5c7777ea9a19d54ab67ec1521665c99460efc5</Sha>
-    </Dependency>
-    <Dependency Name="Microsoft.Extensions.Diagnostics.HealthChecks" Version="3.1.0" CoherentParentDependency="Microsoft.EntityFrameworkCore" Pinned="true">
-      <Uri>https://github.com/aspnet/Extensions</Uri>
-      <Sha>1c5c7777ea9a19d54ab67ec1521665c99460efc5</Sha>
-    </Dependency>
-    <Dependency Name="Microsoft.Extensions.FileProviders.Abstractions" Version="3.1.0" CoherentParentDependency="Microsoft.EntityFrameworkCore" Pinned="true">
-      <Uri>https://github.com/aspnet/Extensions</Uri>
-      <Sha>1c5c7777ea9a19d54ab67ec1521665c99460efc5</Sha>
-    </Dependency>
-    <Dependency Name="Microsoft.Extensions.FileProviders.Composite" Version="3.1.0" CoherentParentDependency="Microsoft.EntityFrameworkCore" Pinned="true">
-      <Uri>https://github.com/aspnet/Extensions</Uri>
-      <Sha>1c5c7777ea9a19d54ab67ec1521665c99460efc5</Sha>
-    </Dependency>
-    <Dependency Name="Microsoft.Extensions.FileProviders.Embedded" Version="3.1.0" CoherentParentDependency="Microsoft.EntityFrameworkCore" Pinned="true">
-      <Uri>https://github.com/aspnet/Extensions</Uri>
-      <Sha>1c5c7777ea9a19d54ab67ec1521665c99460efc5</Sha>
-    </Dependency>
-    <Dependency Name="Microsoft.Extensions.FileProviders.Physical" Version="3.1.0" CoherentParentDependency="Microsoft.EntityFrameworkCore" Pinned="true">
-      <Uri>https://github.com/aspnet/Extensions</Uri>
-      <Sha>1c5c7777ea9a19d54ab67ec1521665c99460efc5</Sha>
-    </Dependency>
-    <Dependency Name="Microsoft.Extensions.FileSystemGlobbing" Version="3.1.0" CoherentParentDependency="Microsoft.EntityFrameworkCore" Pinned="true">
-      <Uri>https://github.com/aspnet/Extensions</Uri>
-      <Sha>1c5c7777ea9a19d54ab67ec1521665c99460efc5</Sha>
-    </Dependency>
-    <Dependency Name="Microsoft.Extensions.HashCodeCombiner.Sources" Version="3.1.0-rtm.19572.8" CoherentParentDependency="Microsoft.EntityFrameworkCore">
-      <Uri>https://github.com/aspnet/Extensions</Uri>
-      <Sha>1c5c7777ea9a19d54ab67ec1521665c99460efc5</Sha>
-    </Dependency>
-    <Dependency Name="Microsoft.Extensions.Hosting.Abstractions" Version="3.1.0" CoherentParentDependency="Microsoft.EntityFrameworkCore" Pinned="true">
-      <Uri>https://github.com/aspnet/Extensions</Uri>
-      <Sha>1c5c7777ea9a19d54ab67ec1521665c99460efc5</Sha>
-    </Dependency>
-    <Dependency Name="Microsoft.Extensions.Hosting" Version="3.1.0" CoherentParentDependency="Microsoft.EntityFrameworkCore" Pinned="true">
-      <Uri>https://github.com/aspnet/Extensions</Uri>
-      <Sha>1c5c7777ea9a19d54ab67ec1521665c99460efc5</Sha>
-    </Dependency>
-    <Dependency Name="Microsoft.Extensions.HostFactoryResolver.Sources" Version="3.1.0-rtm.19572.8" CoherentParentDependency="Microsoft.EntityFrameworkCore">
-      <Uri>https://github.com/aspnet/Extensions</Uri>
-      <Sha>1c5c7777ea9a19d54ab67ec1521665c99460efc5</Sha>
-    </Dependency>
-    <Dependency Name="Microsoft.Extensions.Http" Version="3.1.0" CoherentParentDependency="Microsoft.EntityFrameworkCore" Pinned="true">
-      <Uri>https://github.com/aspnet/Extensions</Uri>
-      <Sha>1c5c7777ea9a19d54ab67ec1521665c99460efc5</Sha>
-    </Dependency>
-    <Dependency Name="Microsoft.Extensions.Localization.Abstractions" Version="3.1.0" CoherentParentDependency="Microsoft.EntityFrameworkCore" Pinned="true">
-      <Uri>https://github.com/aspnet/Extensions</Uri>
-      <Sha>1c5c7777ea9a19d54ab67ec1521665c99460efc5</Sha>
-    </Dependency>
-    <Dependency Name="Microsoft.Extensions.Localization" Version="3.1.0" CoherentParentDependency="Microsoft.EntityFrameworkCore" Pinned="true">
-      <Uri>https://github.com/aspnet/Extensions</Uri>
-      <Sha>1c5c7777ea9a19d54ab67ec1521665c99460efc5</Sha>
-    </Dependency>
-    <Dependency Name="Microsoft.Extensions.Logging.Abstractions" Version="3.1.0" CoherentParentDependency="Microsoft.EntityFrameworkCore" Pinned="true">
-      <Uri>https://github.com/aspnet/Extensions</Uri>
-      <Sha>1c5c7777ea9a19d54ab67ec1521665c99460efc5</Sha>
-    </Dependency>
-    <Dependency Name="Microsoft.Extensions.Logging.AzureAppServices" Version="3.1.0" CoherentParentDependency="Microsoft.EntityFrameworkCore" Pinned="true">
-      <Uri>https://github.com/aspnet/Extensions</Uri>
-      <Sha>1c5c7777ea9a19d54ab67ec1521665c99460efc5</Sha>
-    </Dependency>
-    <Dependency Name="Microsoft.Extensions.Logging.Configuration" Version="3.1.0" CoherentParentDependency="Microsoft.EntityFrameworkCore" Pinned="true">
-      <Uri>https://github.com/aspnet/Extensions</Uri>
-      <Sha>1c5c7777ea9a19d54ab67ec1521665c99460efc5</Sha>
-    </Dependency>
-    <Dependency Name="Microsoft.Extensions.Logging.Console" Version="3.1.0" CoherentParentDependency="Microsoft.EntityFrameworkCore" Pinned="true">
-      <Uri>https://github.com/aspnet/Extensions</Uri>
-      <Sha>1c5c7777ea9a19d54ab67ec1521665c99460efc5</Sha>
-    </Dependency>
-    <Dependency Name="Microsoft.Extensions.Logging.Debug" Version="3.1.0" CoherentParentDependency="Microsoft.EntityFrameworkCore" Pinned="true">
-      <Uri>https://github.com/aspnet/Extensions</Uri>
-      <Sha>1c5c7777ea9a19d54ab67ec1521665c99460efc5</Sha>
-    </Dependency>
-    <Dependency Name="Microsoft.Extensions.Logging.EventSource" Version="3.1.0" CoherentParentDependency="Microsoft.EntityFrameworkCore" Pinned="true">
-      <Uri>https://github.com/aspnet/Extensions</Uri>
-      <Sha>1c5c7777ea9a19d54ab67ec1521665c99460efc5</Sha>
-    </Dependency>
-    <Dependency Name="Microsoft.Extensions.Logging.EventLog" Version="3.1.0" CoherentParentDependency="Microsoft.EntityFrameworkCore" Pinned="true">
-      <Uri>https://github.com/aspnet/Extensions</Uri>
-      <Sha>1c5c7777ea9a19d54ab67ec1521665c99460efc5</Sha>
-    </Dependency>
-    <Dependency Name="Microsoft.Extensions.Logging.TraceSource" Version="3.1.0" CoherentParentDependency="Microsoft.EntityFrameworkCore" Pinned="true">
-      <Uri>https://github.com/aspnet/Extensions</Uri>
-      <Sha>1c5c7777ea9a19d54ab67ec1521665c99460efc5</Sha>
-    </Dependency>
-    <Dependency Name="Microsoft.Extensions.Logging.Testing" Version="3.1.0-rtm.19572.8" CoherentParentDependency="Microsoft.EntityFrameworkCore">
-      <Uri>https://github.com/aspnet/Extensions</Uri>
-      <Sha>1c5c7777ea9a19d54ab67ec1521665c99460efc5</Sha>
-    </Dependency>
-    <Dependency Name="Microsoft.Extensions.Logging" Version="3.1.0" CoherentParentDependency="Microsoft.EntityFrameworkCore" Pinned="true">
-      <Uri>https://github.com/aspnet/Extensions</Uri>
-      <Sha>1c5c7777ea9a19d54ab67ec1521665c99460efc5</Sha>
-    </Dependency>
-    <Dependency Name="Microsoft.Extensions.ObjectPool" Version="3.1.0" CoherentParentDependency="Microsoft.EntityFrameworkCore" Pinned="true">
-      <Uri>https://github.com/aspnet/Extensions</Uri>
-      <Sha>1c5c7777ea9a19d54ab67ec1521665c99460efc5</Sha>
-    </Dependency>
-    <Dependency Name="Microsoft.Extensions.Options.ConfigurationExtensions" Version="3.1.0" CoherentParentDependency="Microsoft.EntityFrameworkCore" Pinned="true">
-      <Uri>https://github.com/aspnet/Extensions</Uri>
-      <Sha>1c5c7777ea9a19d54ab67ec1521665c99460efc5</Sha>
-    </Dependency>
-    <Dependency Name="Microsoft.Extensions.Options.DataAnnotations" Version="3.1.0" CoherentParentDependency="Microsoft.EntityFrameworkCore" Pinned="true">
-      <Uri>https://github.com/aspnet/Extensions</Uri>
-      <Sha>1c5c7777ea9a19d54ab67ec1521665c99460efc5</Sha>
-    </Dependency>
-    <Dependency Name="Microsoft.Extensions.Options" Version="3.1.0" CoherentParentDependency="Microsoft.EntityFrameworkCore" Pinned="true">
-      <Uri>https://github.com/aspnet/Extensions</Uri>
-      <Sha>1c5c7777ea9a19d54ab67ec1521665c99460efc5</Sha>
-    </Dependency>
-    <Dependency Name="Microsoft.Extensions.ParameterDefaultValue.Sources" Version="3.1.0-rtm.19572.8" CoherentParentDependency="Microsoft.EntityFrameworkCore">
-      <Uri>https://github.com/aspnet/Extensions</Uri>
-      <Sha>1c5c7777ea9a19d54ab67ec1521665c99460efc5</Sha>
-    </Dependency>
-    <Dependency Name="Microsoft.Extensions.Primitives" Version="3.1.0" CoherentParentDependency="Microsoft.EntityFrameworkCore" Pinned="true">
-      <Uri>https://github.com/aspnet/Extensions</Uri>
-      <Sha>1c5c7777ea9a19d54ab67ec1521665c99460efc5</Sha>
-    </Dependency>
-    <Dependency Name="Microsoft.Extensions.TypeNameHelper.Sources" Version="3.1.0-rtm.19572.8" CoherentParentDependency="Microsoft.EntityFrameworkCore">
-      <Uri>https://github.com/aspnet/Extensions</Uri>
-      <Sha>1c5c7777ea9a19d54ab67ec1521665c99460efc5</Sha>
-    </Dependency>
-    <Dependency Name="Microsoft.Extensions.ValueStopwatch.Sources" Version="3.1.0-rtm.19572.8" CoherentParentDependency="Microsoft.EntityFrameworkCore">
-      <Uri>https://github.com/aspnet/Extensions</Uri>
-      <Sha>1c5c7777ea9a19d54ab67ec1521665c99460efc5</Sha>
-    </Dependency>
-    <Dependency Name="Microsoft.Extensions.WebEncoders" Version="3.1.0" CoherentParentDependency="Microsoft.EntityFrameworkCore" Pinned="true">
-      <Uri>https://github.com/aspnet/Extensions</Uri>
-      <Sha>1c5c7777ea9a19d54ab67ec1521665c99460efc5</Sha>
-    </Dependency>
-    <Dependency Name="Microsoft.Internal.Extensions.Refs" Version="3.1.0-rtm.19572.8" CoherentParentDependency="Microsoft.EntityFrameworkCore">
-      <Uri>https://github.com/aspnet/Extensions</Uri>
-      <Sha>1c5c7777ea9a19d54ab67ec1521665c99460efc5</Sha>
-    </Dependency>
-    <Dependency Name="Microsoft.JSInterop" Version="3.1.0" CoherentParentDependency="Microsoft.EntityFrameworkCore" Pinned="true">
-      <Uri>https://github.com/aspnet/Extensions</Uri>
-      <Sha>1c5c7777ea9a19d54ab67ec1521665c99460efc5</Sha>
-    </Dependency>
-    <Dependency Name="Mono.WebAssembly.Interop" Version="3.1.0-preview4.19572.8" CoherentParentDependency="Microsoft.EntityFrameworkCore">
-      <Uri>https://github.com/aspnet/Extensions</Uri>
-      <Sha>1c5c7777ea9a19d54ab67ec1521665c99460efc5</Sha>
->>>>>>> 40a0173e
     </Dependency>
     <Dependency Name="Microsoft.CSharp" Version="5.0.0-alpha.1.19556.7" CoherentParentDependency="Microsoft.NETCore.App.Runtime.win-x64">
       <Uri>https://github.com/dotnet/corefx</Uri>
@@ -663,7 +377,6 @@
       <Uri>https://github.com/dotnet/corefx</Uri>
       <Sha>475778fa982064e26a8b3a5d7545112f6586ac61</Sha>
     </Dependency>
-<<<<<<< HEAD
     <Dependency Name="Microsoft.Extensions.DependencyModel" Version="5.0.0-alpha.1.19562.8" CoherentParentDependency="Microsoft.Extensions.Logging">
       <Uri>https://github.com/dotnet/core-setup</Uri>
       <Sha>6fab00563d09dca0d2b777a4f0dbda59d19c8546</Sha>
@@ -671,33 +384,14 @@
     <Dependency Name="Microsoft.NETCore.App.Ref" Version="5.0.0-alpha.1.19562.8" CoherentParentDependency="Microsoft.Extensions.Logging">
       <Uri>https://github.com/dotnet/core-setup</Uri>
       <Sha>6fab00563d09dca0d2b777a4f0dbda59d19c8546</Sha>
-=======
-    <Dependency Name="System.Windows.Extensions" Version="4.7.0" CoherentParentDependency="Microsoft.NETCore.App.Runtime.win-x64">
-      <Uri>https://github.com/dotnet/corefx</Uri>
-      <Sha>0f7f38c4fd323b26da10cce95f857f77f0f09b48</Sha>
-    </Dependency>
-    <Dependency Name="Microsoft.Extensions.DependencyModel" Version="3.1.0" Pinned="true">
-      <Uri>https://github.com/dotnet/core-setup</Uri>
-      <Sha>65f04fb6db7a5e198d05dbebd5c4ad21eb018f89</Sha>
-    </Dependency>
-    <Dependency Name="Microsoft.NETCore.App.Ref" Version="3.1.0" Pinned="true">
-      <Uri>https://github.com/dotnet/core-setup</Uri>
-      <Sha>65f04fb6db7a5e198d05dbebd5c4ad21eb018f89</Sha>
->>>>>>> 40a0173e
     </Dependency>
     <!--
          Win-x64 is used here because we have picked an arbitrary runtime identifier to flow the version of the latest NETCore.App runtime.
          All Runtime.$rid packages should have the same version.
     -->
-<<<<<<< HEAD
     <Dependency Name="Microsoft.NETCore.App.Runtime.win-x64" Version="5.0.0-alpha.1.19562.8" CoherentParentDependency="Microsoft.Extensions.Logging">
       <Uri>https://github.com/dotnet/core-setup</Uri>
       <Sha>6fab00563d09dca0d2b777a4f0dbda59d19c8546</Sha>
-=======
-    <Dependency Name="Microsoft.NETCore.App.Runtime.win-x64" Version="3.1.0" Pinned="true">
-      <Uri>https://github.com/dotnet/core-setup</Uri>
-      <Sha>65f04fb6db7a5e198d05dbebd5c4ad21eb018f89</Sha>
->>>>>>> 40a0173e
     </Dependency>
     <Dependency Name="NETStandard.Library.Ref" Version="2.1.0-alpha.1.19562.8" CoherentParentDependency="Microsoft.Extensions.Logging">
       <Uri>https://github.com/dotnet/core-setup</Uri>
@@ -714,7 +408,6 @@
       <Uri>https://github.com/dotnet/corefx</Uri>
       <Sha>475778fa982064e26a8b3a5d7545112f6586ac61</Sha>
     </Dependency>
-<<<<<<< HEAD
     <Dependency Name="Internal.AspNetCore.Analyzers" Version="5.0.0-alpha1.19602.5" CoherentParentDependency="Microsoft.EntityFrameworkCore">
       <Uri>https://github.com/aspnet/Extensions</Uri>
       <Sha>e8491a2488c4ef514294ca9c8467f9f3e5157f54</Sha>
@@ -734,27 +427,6 @@
     <Dependency Name="Microsoft.AspNetCore.Testing" Version="5.0.0-alpha1.19602.5" CoherentParentDependency="Microsoft.EntityFrameworkCore">
       <Uri>https://github.com/aspnet/Extensions</Uri>
       <Sha>e8491a2488c4ef514294ca9c8467f9f3e5157f54</Sha>
-=======
-    <Dependency Name="Internal.AspNetCore.Analyzers" Version="3.1.0-rtm.19572.8" CoherentParentDependency="Microsoft.EntityFrameworkCore">
-      <Uri>https://github.com/aspnet/Extensions</Uri>
-      <Sha>1c5c7777ea9a19d54ab67ec1521665c99460efc5</Sha>
-    </Dependency>
-    <Dependency Name="Microsoft.DotNet.GenAPI" Version="1.0.0-beta.19577.5">
-      <Uri>https://github.com/dotnet/arcade</Uri>
-      <Sha>99c6b59a8afff97fe891341b39abe985f1d3c565</Sha>
-    </Dependency>
-    <Dependency Name="Microsoft.DotNet.Arcade.Sdk" Version="1.0.0-beta.19577.5">
-      <Uri>https://github.com/dotnet/arcade</Uri>
-      <Sha>99c6b59a8afff97fe891341b39abe985f1d3c565</Sha>
-    </Dependency>
-    <Dependency Name="Microsoft.DotNet.Helix.Sdk" Version="2.0.0-beta.19577.5">
-      <Uri>https://github.com/dotnet/arcade</Uri>
-      <Sha>99c6b59a8afff97fe891341b39abe985f1d3c565</Sha>
-    </Dependency>
-    <Dependency Name="Microsoft.AspNetCore.Testing" Version="3.1.0-rtm.19572.8" CoherentParentDependency="Microsoft.EntityFrameworkCore">
-      <Uri>https://github.com/aspnet/Extensions</Uri>
-      <Sha>1c5c7777ea9a19d54ab67ec1521665c99460efc5</Sha>
->>>>>>> 40a0173e
     </Dependency>
     <Dependency Name="Microsoft.Net.Compilers.Toolset" Version="3.4.0-beta1-19456-03" CoherentParentDependency="Microsoft.Extensions.Logging">
       <Uri>https://github.com/dotnet/roslyn</Uri>
