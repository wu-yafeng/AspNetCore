<?xml version="1.0" encoding="utf-8"?>
<!--

  This file is used by automation to update Versions.props and may be used for other purposes, such as
  static analysis to determine the repo dependency graph.  It should only be modified manually when adding
  or removing dependencies. Updating versions should be done using the `darc` command line tool.

  See https://github.com/dotnet/arcade/blob/master/Documentation/Darc.md for instructions on using darc.
-->
<Dependencies>
  <ProductDependencies>
    <Dependency Name="Microsoft.AspNetCore.Blazor.Mono" Version="0.10.0-preview7.19303.2">
      <Uri>https://github.com/aspnet/Blazor</Uri>
      <Sha>9bc8036bf68fd159fffa56f93f8b2471bf96efd4</Sha>
    </Dependency>
<<<<<<< HEAD
    <Dependency Name="Microsoft.AspNetCore.Razor.Language" Version="3.0.0-preview6.19304.1">
      <Uri>https://github.com/aspnet/AspNetCore-Tooling</Uri>
      <Sha>16628fa0fbf8f9948840a549fec0b898cb469f4b</Sha>
    </Dependency>
    <Dependency Name="Microsoft.AspNetCore.Mvc.Razor.Extensions" Version="3.0.0-preview6.19304.1">
      <Uri>https://github.com/aspnet/AspNetCore-Tooling</Uri>
      <Sha>16628fa0fbf8f9948840a549fec0b898cb469f4b</Sha>
    </Dependency>
    <Dependency Name="Microsoft.CodeAnalysis.Razor" Version="3.0.0-preview6.19304.1">
      <Uri>https://github.com/aspnet/AspNetCore-Tooling</Uri>
      <Sha>16628fa0fbf8f9948840a549fec0b898cb469f4b</Sha>
    </Dependency>
    <Dependency Name="Microsoft.NET.Sdk.Razor" Version="3.0.0-preview6.19304.1">
      <Uri>https://github.com/aspnet/AspNetCore-Tooling</Uri>
      <Sha>16628fa0fbf8f9948840a549fec0b898cb469f4b</Sha>
    </Dependency>
    <Dependency Name="dotnet-ef" Version="3.0.0-preview6.19304.2">
      <Uri>https://github.com/aspnet/EntityFrameworkCore</Uri>
      <Sha>2a3b2d25434148421c39134f5e80c5427f20a5a5</Sha>
    </Dependency>
    <Dependency Name="Microsoft.EntityFrameworkCore.InMemory" Version="3.0.0-preview6.19304.2">
      <Uri>https://github.com/aspnet/EntityFrameworkCore</Uri>
      <Sha>2a3b2d25434148421c39134f5e80c5427f20a5a5</Sha>
    </Dependency>
    <Dependency Name="Microsoft.EntityFrameworkCore.Relational" Version="3.0.0-preview6.19304.2">
      <Uri>https://github.com/aspnet/EntityFrameworkCore</Uri>
      <Sha>2a3b2d25434148421c39134f5e80c5427f20a5a5</Sha>
    </Dependency>
    <Dependency Name="Microsoft.EntityFrameworkCore.Sqlite" Version="3.0.0-preview6.19304.2">
      <Uri>https://github.com/aspnet/EntityFrameworkCore</Uri>
      <Sha>2a3b2d25434148421c39134f5e80c5427f20a5a5</Sha>
    </Dependency>
    <Dependency Name="Microsoft.EntityFrameworkCore.SqlServer" Version="3.0.0-preview6.19304.2">
      <Uri>https://github.com/aspnet/EntityFrameworkCore</Uri>
      <Sha>2a3b2d25434148421c39134f5e80c5427f20a5a5</Sha>
    </Dependency>
    <Dependency Name="Microsoft.EntityFrameworkCore.Tools" Version="3.0.0-preview6.19304.2">
      <Uri>https://github.com/aspnet/EntityFrameworkCore</Uri>
      <Sha>2a3b2d25434148421c39134f5e80c5427f20a5a5</Sha>
    </Dependency>
    <Dependency Name="Microsoft.EntityFrameworkCore" Version="3.0.0-preview6.19304.2">
      <Uri>https://github.com/aspnet/EntityFrameworkCore</Uri>
      <Sha>2a3b2d25434148421c39134f5e80c5427f20a5a5</Sha>
=======
    <Dependency Name="Microsoft.AspNetCore.Razor.Language" Version="3.0.0-preview7.19303.10">
      <Uri>https://github.com/aspnet/AspNetCore-Tooling</Uri>
      <Sha>6fcd12e60b3d828988cabdebb55d30397c21d0db</Sha>
    </Dependency>
    <Dependency Name="Microsoft.AspNetCore.Mvc.Razor.Extensions" Version="3.0.0-preview7.19303.10">
      <Uri>https://github.com/aspnet/AspNetCore-Tooling</Uri>
      <Sha>6fcd12e60b3d828988cabdebb55d30397c21d0db</Sha>
    </Dependency>
    <Dependency Name="Microsoft.CodeAnalysis.Razor" Version="3.0.0-preview7.19303.10">
      <Uri>https://github.com/aspnet/AspNetCore-Tooling</Uri>
      <Sha>6fcd12e60b3d828988cabdebb55d30397c21d0db</Sha>
    </Dependency>
    <Dependency Name="Microsoft.NET.Sdk.Razor" Version="3.0.0-preview7.19303.10">
      <Uri>https://github.com/aspnet/AspNetCore-Tooling</Uri>
      <Sha>6fcd12e60b3d828988cabdebb55d30397c21d0db</Sha>
    </Dependency>
    <Dependency Name="dotnet-ef" Version="3.0.0-preview7.19303.12">
      <Uri>https://github.com/aspnet/EntityFrameworkCore</Uri>
      <Sha>b9c9b57de1ba41f75427db0a51b2e897d0354656</Sha>
    </Dependency>
    <Dependency Name="Microsoft.EntityFrameworkCore.InMemory" Version="3.0.0-preview7.19303.12">
      <Uri>https://github.com/aspnet/EntityFrameworkCore</Uri>
      <Sha>b9c9b57de1ba41f75427db0a51b2e897d0354656</Sha>
    </Dependency>
    <Dependency Name="Microsoft.EntityFrameworkCore.Relational" Version="3.0.0-preview7.19303.12">
      <Uri>https://github.com/aspnet/EntityFrameworkCore</Uri>
      <Sha>b9c9b57de1ba41f75427db0a51b2e897d0354656</Sha>
    </Dependency>
    <Dependency Name="Microsoft.EntityFrameworkCore.Sqlite" Version="3.0.0-preview7.19303.12">
      <Uri>https://github.com/aspnet/EntityFrameworkCore</Uri>
      <Sha>b9c9b57de1ba41f75427db0a51b2e897d0354656</Sha>
    </Dependency>
    <Dependency Name="Microsoft.EntityFrameworkCore.SqlServer" Version="3.0.0-preview7.19303.12">
      <Uri>https://github.com/aspnet/EntityFrameworkCore</Uri>
      <Sha>b9c9b57de1ba41f75427db0a51b2e897d0354656</Sha>
    </Dependency>
    <Dependency Name="Microsoft.EntityFrameworkCore.Tools" Version="3.0.0-preview7.19303.12">
      <Uri>https://github.com/aspnet/EntityFrameworkCore</Uri>
      <Sha>b9c9b57de1ba41f75427db0a51b2e897d0354656</Sha>
    </Dependency>
    <Dependency Name="Microsoft.EntityFrameworkCore" Version="3.0.0-preview7.19303.12">
      <Uri>https://github.com/aspnet/EntityFrameworkCore</Uri>
      <Sha>b9c9b57de1ba41f75427db0a51b2e897d0354656</Sha>
>>>>>>> 5af8e170
    </Dependency>
    <Dependency Name="Microsoft.AspNetCore.Analyzer.Testing" Version="3.0.0-preview6.19304.2" CoherentParentDependency="Microsoft.EntityFrameworkCore">
      <Uri>https://github.com/aspnet/Extensions</Uri>
      <Sha>04a5ac947976fc17e701ffd4cd406b589e14b1e5</Sha>
    </Dependency>
    <Dependency Name="Microsoft.AspNetCore.BenchmarkRunner.Sources" Version="3.0.0-preview6.19304.2" CoherentParentDependency="Microsoft.EntityFrameworkCore">
      <Uri>https://github.com/aspnet/Extensions</Uri>
      <Sha>04a5ac947976fc17e701ffd4cd406b589e14b1e5</Sha>
    </Dependency>
    <Dependency Name="Microsoft.Extensions.ActivatorUtilities.Sources" Version="3.0.0-preview6.19304.2" CoherentParentDependency="Microsoft.EntityFrameworkCore">
      <Uri>https://github.com/aspnet/Extensions</Uri>
      <Sha>04a5ac947976fc17e701ffd4cd406b589e14b1e5</Sha>
    </Dependency>
    <Dependency Name="Microsoft.Extensions.Caching.Abstractions" Version="3.0.0-preview6.19304.2" CoherentParentDependency="Microsoft.EntityFrameworkCore">
      <Uri>https://github.com/aspnet/Extensions</Uri>
      <Sha>04a5ac947976fc17e701ffd4cd406b589e14b1e5</Sha>
    </Dependency>
    <Dependency Name="Microsoft.Extensions.Caching.Memory" Version="3.0.0-preview6.19304.2" CoherentParentDependency="Microsoft.EntityFrameworkCore">
      <Uri>https://github.com/aspnet/Extensions</Uri>
      <Sha>04a5ac947976fc17e701ffd4cd406b589e14b1e5</Sha>
    </Dependency>
    <Dependency Name="Microsoft.Extensions.Caching.SqlServer" Version="3.0.0-preview6.19304.2" CoherentParentDependency="Microsoft.EntityFrameworkCore">
      <Uri>https://github.com/aspnet/Extensions</Uri>
      <Sha>04a5ac947976fc17e701ffd4cd406b589e14b1e5</Sha>
    </Dependency>
    <Dependency Name="Microsoft.Extensions.Caching.StackExchangeRedis" Version="3.0.0-preview6.19304.2" CoherentParentDependency="Microsoft.EntityFrameworkCore">
      <Uri>https://github.com/aspnet/Extensions</Uri>
      <Sha>04a5ac947976fc17e701ffd4cd406b589e14b1e5</Sha>
    </Dependency>
    <Dependency Name="Microsoft.Extensions.CommandLineUtils.Sources" Version="3.0.0-preview6.19304.2" CoherentParentDependency="Microsoft.EntityFrameworkCore">
      <Uri>https://github.com/aspnet/Extensions</Uri>
      <Sha>04a5ac947976fc17e701ffd4cd406b589e14b1e5</Sha>
    </Dependency>
    <Dependency Name="Microsoft.Extensions.Configuration.Abstractions" Version="3.0.0-preview6.19304.2" CoherentParentDependency="Microsoft.EntityFrameworkCore">
      <Uri>https://github.com/aspnet/Extensions</Uri>
      <Sha>04a5ac947976fc17e701ffd4cd406b589e14b1e5</Sha>
    </Dependency>
    <Dependency Name="Microsoft.Extensions.Configuration.AzureKeyVault" Version="3.0.0-preview6.19304.2" CoherentParentDependency="Microsoft.EntityFrameworkCore">
      <Uri>https://github.com/aspnet/Extensions</Uri>
      <Sha>04a5ac947976fc17e701ffd4cd406b589e14b1e5</Sha>
    </Dependency>
    <Dependency Name="Microsoft.Extensions.Configuration.Binder" Version="3.0.0-preview6.19304.2" CoherentParentDependency="Microsoft.EntityFrameworkCore">
      <Uri>https://github.com/aspnet/Extensions</Uri>
      <Sha>04a5ac947976fc17e701ffd4cd406b589e14b1e5</Sha>
    </Dependency>
    <Dependency Name="Microsoft.Extensions.Configuration.CommandLine" Version="3.0.0-preview6.19304.2" CoherentParentDependency="Microsoft.EntityFrameworkCore">
      <Uri>https://github.com/aspnet/Extensions</Uri>
      <Sha>04a5ac947976fc17e701ffd4cd406b589e14b1e5</Sha>
    </Dependency>
    <Dependency Name="Microsoft.Extensions.Configuration.EnvironmentVariables" Version="3.0.0-preview6.19304.2" CoherentParentDependency="Microsoft.EntityFrameworkCore">
      <Uri>https://github.com/aspnet/Extensions</Uri>
      <Sha>04a5ac947976fc17e701ffd4cd406b589e14b1e5</Sha>
    </Dependency>
    <Dependency Name="Microsoft.Extensions.Configuration.FileExtensions" Version="3.0.0-preview6.19304.2" CoherentParentDependency="Microsoft.EntityFrameworkCore">
      <Uri>https://github.com/aspnet/Extensions</Uri>
      <Sha>04a5ac947976fc17e701ffd4cd406b589e14b1e5</Sha>
    </Dependency>
    <Dependency Name="Microsoft.Extensions.Configuration.Ini" Version="3.0.0-preview6.19304.2" CoherentParentDependency="Microsoft.EntityFrameworkCore">
      <Uri>https://github.com/aspnet/Extensions</Uri>
      <Sha>04a5ac947976fc17e701ffd4cd406b589e14b1e5</Sha>
    </Dependency>
    <Dependency Name="Microsoft.Extensions.Configuration.Json" Version="3.0.0-preview6.19304.2" CoherentParentDependency="Microsoft.EntityFrameworkCore">
      <Uri>https://github.com/aspnet/Extensions</Uri>
      <Sha>04a5ac947976fc17e701ffd4cd406b589e14b1e5</Sha>
    </Dependency>
    <Dependency Name="Microsoft.Extensions.Configuration.KeyPerFile" Version="3.0.0-preview6.19304.2" CoherentParentDependency="Microsoft.EntityFrameworkCore">
      <Uri>https://github.com/aspnet/Extensions</Uri>
      <Sha>04a5ac947976fc17e701ffd4cd406b589e14b1e5</Sha>
    </Dependency>
    <Dependency Name="Microsoft.Extensions.Configuration.UserSecrets" Version="3.0.0-preview6.19304.2" CoherentParentDependency="Microsoft.EntityFrameworkCore">
      <Uri>https://github.com/aspnet/Extensions</Uri>
      <Sha>04a5ac947976fc17e701ffd4cd406b589e14b1e5</Sha>
    </Dependency>
    <Dependency Name="Microsoft.Extensions.Configuration.Xml" Version="3.0.0-preview6.19304.2" CoherentParentDependency="Microsoft.EntityFrameworkCore">
      <Uri>https://github.com/aspnet/Extensions</Uri>
      <Sha>04a5ac947976fc17e701ffd4cd406b589e14b1e5</Sha>
    </Dependency>
    <Dependency Name="Microsoft.Extensions.Configuration" Version="3.0.0-preview6.19304.2" CoherentParentDependency="Microsoft.EntityFrameworkCore">
      <Uri>https://github.com/aspnet/Extensions</Uri>
      <Sha>04a5ac947976fc17e701ffd4cd406b589e14b1e5</Sha>
    </Dependency>
    <Dependency Name="Microsoft.Extensions.DependencyInjection.Abstractions" Version="3.0.0-preview6.19304.2" CoherentParentDependency="Microsoft.EntityFrameworkCore">
      <Uri>https://github.com/aspnet/Extensions</Uri>
      <Sha>04a5ac947976fc17e701ffd4cd406b589e14b1e5</Sha>
    </Dependency>
    <Dependency Name="Microsoft.Extensions.DependencyInjection" Version="3.0.0-preview6.19304.2" CoherentParentDependency="Microsoft.EntityFrameworkCore">
      <Uri>https://github.com/aspnet/Extensions</Uri>
      <Sha>04a5ac947976fc17e701ffd4cd406b589e14b1e5</Sha>
    </Dependency>
    <Dependency Name="Microsoft.Extensions.DiagnosticAdapter" Version="3.0.0-preview6.19304.2" CoherentParentDependency="Microsoft.EntityFrameworkCore">
      <Uri>https://github.com/aspnet/Extensions</Uri>
      <Sha>04a5ac947976fc17e701ffd4cd406b589e14b1e5</Sha>
    </Dependency>
    <Dependency Name="Microsoft.Extensions.Diagnostics.HealthChecks.Abstractions" Version="3.0.0-preview6.19304.2" CoherentParentDependency="Microsoft.EntityFrameworkCore">
      <Uri>https://github.com/aspnet/Extensions</Uri>
      <Sha>04a5ac947976fc17e701ffd4cd406b589e14b1e5</Sha>
    </Dependency>
    <Dependency Name="Microsoft.Extensions.Diagnostics.HealthChecks" Version="3.0.0-preview6.19304.2" CoherentParentDependency="Microsoft.EntityFrameworkCore">
      <Uri>https://github.com/aspnet/Extensions</Uri>
      <Sha>04a5ac947976fc17e701ffd4cd406b589e14b1e5</Sha>
    </Dependency>
    <Dependency Name="Microsoft.Extensions.FileProviders.Abstractions" Version="3.0.0-preview6.19304.2" CoherentParentDependency="Microsoft.EntityFrameworkCore">
      <Uri>https://github.com/aspnet/Extensions</Uri>
      <Sha>04a5ac947976fc17e701ffd4cd406b589e14b1e5</Sha>
    </Dependency>
    <Dependency Name="Microsoft.Extensions.FileProviders.Composite" Version="3.0.0-preview6.19304.2" CoherentParentDependency="Microsoft.EntityFrameworkCore">
      <Uri>https://github.com/aspnet/Extensions</Uri>
      <Sha>04a5ac947976fc17e701ffd4cd406b589e14b1e5</Sha>
    </Dependency>
    <Dependency Name="Microsoft.Extensions.FileProviders.Embedded" Version="3.0.0-preview6.19304.2" CoherentParentDependency="Microsoft.EntityFrameworkCore">
      <Uri>https://github.com/aspnet/Extensions</Uri>
      <Sha>04a5ac947976fc17e701ffd4cd406b589e14b1e5</Sha>
    </Dependency>
    <Dependency Name="Microsoft.Extensions.FileProviders.Physical" Version="3.0.0-preview6.19304.2" CoherentParentDependency="Microsoft.EntityFrameworkCore">
      <Uri>https://github.com/aspnet/Extensions</Uri>
      <Sha>04a5ac947976fc17e701ffd4cd406b589e14b1e5</Sha>
    </Dependency>
    <Dependency Name="Microsoft.Extensions.FileSystemGlobbing" Version="3.0.0-preview6.19304.2" CoherentParentDependency="Microsoft.EntityFrameworkCore">
      <Uri>https://github.com/aspnet/Extensions</Uri>
      <Sha>04a5ac947976fc17e701ffd4cd406b589e14b1e5</Sha>
    </Dependency>
    <Dependency Name="Microsoft.Extensions.HashCodeCombiner.Sources" Version="3.0.0-preview6.19304.2" CoherentParentDependency="Microsoft.EntityFrameworkCore">
      <Uri>https://github.com/aspnet/Extensions</Uri>
      <Sha>04a5ac947976fc17e701ffd4cd406b589e14b1e5</Sha>
    </Dependency>
    <Dependency Name="Microsoft.Extensions.Hosting.Abstractions" Version="3.0.0-preview6.19304.2" CoherentParentDependency="Microsoft.EntityFrameworkCore">
      <Uri>https://github.com/aspnet/Extensions</Uri>
      <Sha>04a5ac947976fc17e701ffd4cd406b589e14b1e5</Sha>
    </Dependency>
    <Dependency Name="Microsoft.Extensions.Hosting" Version="3.0.0-preview6.19304.2" CoherentParentDependency="Microsoft.EntityFrameworkCore">
      <Uri>https://github.com/aspnet/Extensions</Uri>
      <Sha>04a5ac947976fc17e701ffd4cd406b589e14b1e5</Sha>
    </Dependency>
    <Dependency Name="Microsoft.Extensions.HostFactoryResolver.Sources" Version="3.0.0-preview6.19304.2" CoherentParentDependency="Microsoft.EntityFrameworkCore">
      <Uri>https://github.com/aspnet/Extensions</Uri>
      <Sha>04a5ac947976fc17e701ffd4cd406b589e14b1e5</Sha>
    </Dependency>
    <Dependency Name="Microsoft.Extensions.Http" Version="3.0.0-preview6.19304.2" CoherentParentDependency="Microsoft.EntityFrameworkCore">
      <Uri>https://github.com/aspnet/Extensions</Uri>
      <Sha>04a5ac947976fc17e701ffd4cd406b589e14b1e5</Sha>
    </Dependency>
    <Dependency Name="Microsoft.Extensions.Localization.Abstractions" Version="3.0.0-preview6.19304.2" CoherentParentDependency="Microsoft.EntityFrameworkCore">
      <Uri>https://github.com/aspnet/Extensions</Uri>
      <Sha>04a5ac947976fc17e701ffd4cd406b589e14b1e5</Sha>
    </Dependency>
    <Dependency Name="Microsoft.Extensions.Localization" Version="3.0.0-preview6.19304.2" CoherentParentDependency="Microsoft.EntityFrameworkCore">
      <Uri>https://github.com/aspnet/Extensions</Uri>
      <Sha>04a5ac947976fc17e701ffd4cd406b589e14b1e5</Sha>
    </Dependency>
    <Dependency Name="Microsoft.Extensions.Logging.Abstractions" Version="3.0.0-preview6.19304.2" CoherentParentDependency="Microsoft.EntityFrameworkCore">
      <Uri>https://github.com/aspnet/Extensions</Uri>
      <Sha>04a5ac947976fc17e701ffd4cd406b589e14b1e5</Sha>
    </Dependency>
    <Dependency Name="Microsoft.Extensions.Logging.AzureAppServices" Version="3.0.0-preview6.19304.2" CoherentParentDependency="Microsoft.EntityFrameworkCore">
      <Uri>https://github.com/aspnet/Extensions</Uri>
      <Sha>04a5ac947976fc17e701ffd4cd406b589e14b1e5</Sha>
    </Dependency>
    <Dependency Name="Microsoft.Extensions.Logging.Configuration" Version="3.0.0-preview6.19304.2" CoherentParentDependency="Microsoft.EntityFrameworkCore">
      <Uri>https://github.com/aspnet/Extensions</Uri>
      <Sha>04a5ac947976fc17e701ffd4cd406b589e14b1e5</Sha>
    </Dependency>
    <Dependency Name="Microsoft.Extensions.Logging.Console" Version="3.0.0-preview6.19304.2" CoherentParentDependency="Microsoft.EntityFrameworkCore">
      <Uri>https://github.com/aspnet/Extensions</Uri>
      <Sha>04a5ac947976fc17e701ffd4cd406b589e14b1e5</Sha>
    </Dependency>
    <Dependency Name="Microsoft.Extensions.Logging.Debug" Version="3.0.0-preview6.19304.2" CoherentParentDependency="Microsoft.EntityFrameworkCore">
      <Uri>https://github.com/aspnet/Extensions</Uri>
      <Sha>04a5ac947976fc17e701ffd4cd406b589e14b1e5</Sha>
    </Dependency>
    <Dependency Name="Microsoft.Extensions.Logging.EventSource" Version="3.0.0-preview6.19304.2" CoherentParentDependency="Microsoft.EntityFrameworkCore">
      <Uri>https://github.com/aspnet/Extensions</Uri>
      <Sha>04a5ac947976fc17e701ffd4cd406b589e14b1e5</Sha>
    </Dependency>
    <Dependency Name="Microsoft.Extensions.Logging.EventLog" Version="3.0.0-preview6.19304.2" CoherentParentDependency="Microsoft.EntityFrameworkCore">
      <Uri>https://github.com/aspnet/Extensions</Uri>
      <Sha>04a5ac947976fc17e701ffd4cd406b589e14b1e5</Sha>
    </Dependency>
    <Dependency Name="Microsoft.Extensions.Logging.TraceSource" Version="3.0.0-preview6.19304.2" CoherentParentDependency="Microsoft.EntityFrameworkCore">
      <Uri>https://github.com/aspnet/Extensions</Uri>
      <Sha>04a5ac947976fc17e701ffd4cd406b589e14b1e5</Sha>
    </Dependency>
    <Dependency Name="Microsoft.Extensions.Logging.Testing" Version="3.0.0-preview6.19304.2" CoherentParentDependency="Microsoft.EntityFrameworkCore">
      <Uri>https://github.com/aspnet/Extensions</Uri>
      <Sha>04a5ac947976fc17e701ffd4cd406b589e14b1e5</Sha>
    </Dependency>
    <Dependency Name="Microsoft.Extensions.Logging" Version="3.0.0-preview6.19304.2" CoherentParentDependency="Microsoft.EntityFrameworkCore">
      <Uri>https://github.com/aspnet/Extensions</Uri>
      <Sha>04a5ac947976fc17e701ffd4cd406b589e14b1e5</Sha>
    </Dependency>
    <Dependency Name="Microsoft.Extensions.ObjectPool" Version="3.0.0-preview6.19304.2" CoherentParentDependency="Microsoft.EntityFrameworkCore">
      <Uri>https://github.com/aspnet/Extensions</Uri>
      <Sha>04a5ac947976fc17e701ffd4cd406b589e14b1e5</Sha>
    </Dependency>
    <Dependency Name="Microsoft.Extensions.Options.ConfigurationExtensions" Version="3.0.0-preview6.19304.2" CoherentParentDependency="Microsoft.EntityFrameworkCore">
      <Uri>https://github.com/aspnet/Extensions</Uri>
      <Sha>04a5ac947976fc17e701ffd4cd406b589e14b1e5</Sha>
    </Dependency>
    <Dependency Name="Microsoft.Extensions.Options.DataAnnotations" Version="3.0.0-preview6.19304.2" CoherentParentDependency="Microsoft.EntityFrameworkCore">
      <Uri>https://github.com/aspnet/Extensions</Uri>
      <Sha>04a5ac947976fc17e701ffd4cd406b589e14b1e5</Sha>
    </Dependency>
    <Dependency Name="Microsoft.Extensions.Options" Version="3.0.0-preview6.19304.2" CoherentParentDependency="Microsoft.EntityFrameworkCore">
      <Uri>https://github.com/aspnet/Extensions</Uri>
      <Sha>04a5ac947976fc17e701ffd4cd406b589e14b1e5</Sha>
    </Dependency>
    <Dependency Name="Microsoft.Extensions.ParameterDefaultValue.Sources" Version="3.0.0-preview6.19304.2" CoherentParentDependency="Microsoft.EntityFrameworkCore">
      <Uri>https://github.com/aspnet/Extensions</Uri>
      <Sha>04a5ac947976fc17e701ffd4cd406b589e14b1e5</Sha>
    </Dependency>
    <Dependency Name="Microsoft.Extensions.Primitives" Version="3.0.0-preview6.19304.2" CoherentParentDependency="Microsoft.EntityFrameworkCore">
      <Uri>https://github.com/aspnet/Extensions</Uri>
      <Sha>04a5ac947976fc17e701ffd4cd406b589e14b1e5</Sha>
    </Dependency>
    <Dependency Name="Microsoft.Extensions.TypeNameHelper.Sources" Version="3.0.0-preview6.19304.2" CoherentParentDependency="Microsoft.EntityFrameworkCore">
      <Uri>https://github.com/aspnet/Extensions</Uri>
      <Sha>04a5ac947976fc17e701ffd4cd406b589e14b1e5</Sha>
    </Dependency>
    <Dependency Name="Microsoft.Extensions.ValueStopwatch.Sources" Version="3.0.0-preview6.19304.2" CoherentParentDependency="Microsoft.EntityFrameworkCore">
      <Uri>https://github.com/aspnet/Extensions</Uri>
      <Sha>04a5ac947976fc17e701ffd4cd406b589e14b1e5</Sha>
    </Dependency>
    <Dependency Name="Microsoft.Extensions.WebEncoders" Version="3.0.0-preview6.19304.2" CoherentParentDependency="Microsoft.EntityFrameworkCore">
      <Uri>https://github.com/aspnet/Extensions</Uri>
      <Sha>04a5ac947976fc17e701ffd4cd406b589e14b1e5</Sha>
    </Dependency>
    <Dependency Name="Microsoft.Internal.Extensions.Refs" Version="3.0.0-preview6.19304.2" CoherentParentDependency="Microsoft.EntityFrameworkCore">
      <Uri>https://github.com/aspnet/Extensions</Uri>
      <Sha>04a5ac947976fc17e701ffd4cd406b589e14b1e5</Sha>
    </Dependency>
    <Dependency Name="Microsoft.JSInterop" Version="3.0.0-preview6.19304.2" CoherentParentDependency="Microsoft.EntityFrameworkCore">
      <Uri>https://github.com/aspnet/Extensions</Uri>
      <Sha>04a5ac947976fc17e701ffd4cd406b589e14b1e5</Sha>
    </Dependency>
    <Dependency Name="Mono.WebAssembly.Interop" Version="3.0.0-preview6.19304.2" CoherentParentDependency="Microsoft.EntityFrameworkCore">
      <Uri>https://github.com/aspnet/Extensions</Uri>
      <Sha>04a5ac947976fc17e701ffd4cd406b589e14b1e5</Sha>
    </Dependency>
    <Dependency Name="Microsoft.CSharp" Version="4.6.0-preview6.19303.8" CoherentParentDependency="Microsoft.NETCore.App">
      <Uri>https://github.com/dotnet/corefx</Uri>
      <Sha>d47cae744ddfb625db8e391cecb261e4c3d7bb1c</Sha>
    </Dependency>
    <Dependency Name="Microsoft.Win32.Registry" Version="4.6.0-preview6.19303.8" CoherentParentDependency="Microsoft.NETCore.App">
      <Uri>https://github.com/dotnet/corefx</Uri>
      <Sha>d47cae744ddfb625db8e391cecb261e4c3d7bb1c</Sha>
    </Dependency>
    <Dependency Name="System.ComponentModel.Annotations" Version="4.6.0-preview6.19303.8" CoherentParentDependency="Microsoft.NETCore.App">
      <Uri>https://github.com/dotnet/corefx</Uri>
      <Sha>d47cae744ddfb625db8e391cecb261e4c3d7bb1c</Sha>
    </Dependency>
    <Dependency Name="System.Data.SqlClient" Version="4.7.0-preview6.19264.9" CoherentParentDependency="Microsoft.NETCore.App" Pinned="true">
      <Uri>https://github.com/dotnet/corefx</Uri>
      <Sha>a28176b5ec68b6da1472934fe9493790d1665cae</Sha>
    </Dependency>
    <Dependency Name="System.Diagnostics.EventLog" Version="4.6.0-preview6.19303.8" CoherentParentDependency="Microsoft.NETCore.App">
      <Uri>https://github.com/dotnet/corefx</Uri>
      <Sha>d47cae744ddfb625db8e391cecb261e4c3d7bb1c</Sha>
    </Dependency>
    <Dependency Name="System.IO.Pipelines" Version="4.6.0-preview6.19303.8" CoherentParentDependency="Microsoft.NETCore.App">
      <Uri>https://github.com/dotnet/corefx</Uri>
      <Sha>d47cae744ddfb625db8e391cecb261e4c3d7bb1c</Sha>
    </Dependency>
    <Dependency Name="System.Net.Http.WinHttpHandler" Version="4.6.0-preview6.19303.8" CoherentParentDependency="Microsoft.NETCore.App">
      <Uri>https://github.com/dotnet/corefx</Uri>
      <Sha>d47cae744ddfb625db8e391cecb261e4c3d7bb1c</Sha>
    </Dependency>
    <Dependency Name="System.Net.WebSockets.WebSocketProtocol" Version="4.6.0-preview6.19303.8" CoherentParentDependency="Microsoft.NETCore.App">
      <Uri>https://github.com/dotnet/corefx</Uri>
      <Sha>d47cae744ddfb625db8e391cecb261e4c3d7bb1c</Sha>
    </Dependency>
    <Dependency Name="System.Reflection.Metadata" Version="1.7.0-preview6.19303.8" CoherentParentDependency="Microsoft.NETCore.App">
      <Uri>https://github.com/dotnet/corefx</Uri>
      <Sha>d47cae744ddfb625db8e391cecb261e4c3d7bb1c</Sha>
    </Dependency>
    <Dependency Name="System.Runtime.CompilerServices.Unsafe" Version="4.6.0-preview6.19303.8" CoherentParentDependency="Microsoft.NETCore.App">
      <Uri>https://github.com/dotnet/corefx</Uri>
      <Sha>d47cae744ddfb625db8e391cecb261e4c3d7bb1c</Sha>
    </Dependency>
    <Dependency Name="System.Security.Cryptography.Cng" Version="4.6.0-preview6.19303.8" CoherentParentDependency="Microsoft.NETCore.App">
      <Uri>https://github.com/dotnet/corefx</Uri>
      <Sha>d47cae744ddfb625db8e391cecb261e4c3d7bb1c</Sha>
    </Dependency>
    <Dependency Name="System.Security.Cryptography.Pkcs" Version="4.6.0-preview6.19303.8" CoherentParentDependency="Microsoft.NETCore.App">
      <Uri>https://github.com/dotnet/corefx</Uri>
      <Sha>d47cae744ddfb625db8e391cecb261e4c3d7bb1c</Sha>
    </Dependency>
    <Dependency Name="System.Security.Cryptography.Xml" Version="4.6.0-preview6.19303.8" CoherentParentDependency="Microsoft.NETCore.App">
      <Uri>https://github.com/dotnet/corefx</Uri>
      <Sha>d47cae744ddfb625db8e391cecb261e4c3d7bb1c</Sha>
    </Dependency>
    <Dependency Name="System.Security.Permissions" Version="4.6.0-preview6.19303.8" CoherentParentDependency="Microsoft.NETCore.App">
      <Uri>https://github.com/dotnet/corefx</Uri>
      <Sha>d47cae744ddfb625db8e391cecb261e4c3d7bb1c</Sha>
    </Dependency>
    <Dependency Name="System.Security.Principal.Windows" Version="4.6.0-preview6.19303.8" CoherentParentDependency="Microsoft.NETCore.App">
      <Uri>https://github.com/dotnet/corefx</Uri>
      <Sha>d47cae744ddfb625db8e391cecb261e4c3d7bb1c</Sha>
    </Dependency>
    <Dependency Name="System.ServiceProcess.ServiceController" Version="4.6.0-preview6.19303.8" CoherentParentDependency="Microsoft.NETCore.App">
      <Uri>https://github.com/dotnet/corefx</Uri>
      <Sha>d47cae744ddfb625db8e391cecb261e4c3d7bb1c</Sha>
    </Dependency>
    <Dependency Name="System.Text.Encodings.Web" Version="4.6.0-preview6.19303.8" CoherentParentDependency="Microsoft.NETCore.App">
      <Uri>https://github.com/dotnet/corefx</Uri>
      <Sha>d47cae744ddfb625db8e391cecb261e4c3d7bb1c</Sha>
    </Dependency>
    <Dependency Name="System.Text.Json" Version="4.6.0-preview6.19303.8" CoherentParentDependency="Microsoft.NETCore.App">
      <Uri>https://github.com/dotnet/corefx</Uri>
      <Sha>d47cae744ddfb625db8e391cecb261e4c3d7bb1c</Sha>
    </Dependency>
    <Dependency Name="System.Threading.Channels" Version="4.6.0-preview6.19303.8" CoherentParentDependency="Microsoft.NETCore.App">
      <Uri>https://github.com/dotnet/corefx</Uri>
      <Sha>d47cae744ddfb625db8e391cecb261e4c3d7bb1c</Sha>
    </Dependency>
    <Dependency Name="Microsoft.Extensions.DependencyModel" Version="3.0.0-preview6-27803-13" CoherentParentDependency="Microsoft.Extensions.Logging">
      <Uri>https://github.com/dotnet/core-setup</Uri>
      <Sha>372355272004e08c035c61077f5d6ca4d8f9cd22</Sha>
    </Dependency>
    <Dependency Name="Microsoft.NETCore.App" Version="3.0.0-preview6-27803-13" CoherentParentDependency="Microsoft.Extensions.Logging">
      <Uri>https://github.com/dotnet/core-setup</Uri>
      <Sha>372355272004e08c035c61077f5d6ca4d8f9cd22</Sha>
    </Dependency>
    <Dependency Name="NETStandard.Library.Ref" Version="2.1.0-preview6-27803-13" CoherentParentDependency="Microsoft.Extensions.Logging">
      <Uri>https://github.com/dotnet/core-setup</Uri>
      <Sha>372355272004e08c035c61077f5d6ca4d8f9cd22</Sha>
    </Dependency>
  </ProductDependencies>
  <ToolsetDependencies>
    <!-- Listed explicitly to workaround https://github.com/dotnet/cli/issues/10528 -->
    <Dependency Name="Microsoft.NETCore.Platforms" Version="3.0.0-preview6.19303.8" CoherentParentDependency="Microsoft.NETCore.App">
      <Uri>https://github.com/dotnet/corefx</Uri>
      <Sha>d47cae744ddfb625db8e391cecb261e4c3d7bb1c</Sha>
    </Dependency>
    <Dependency Name="Internal.AspNetCore.Analyzers" Version="3.0.0-preview6.19304.2" CoherentParentDependency="Microsoft.EntityFrameworkCore">
      <Uri>https://github.com/aspnet/Extensions</Uri>
      <Sha>04a5ac947976fc17e701ffd4cd406b589e14b1e5</Sha>
    </Dependency>
    <Dependency Name="Microsoft.DotNet.GenAPI" Version="1.0.0-beta.19302.2">
      <Uri>https://github.com/dotnet/arcade</Uri>
      <Sha>e6a5d5f970bb872451c6310ae34eda31041fb552</Sha>
    </Dependency>
    <Dependency Name="Microsoft.DotNet.Arcade.Sdk" Version="1.0.0-beta.19302.2">
      <Uri>https://github.com/dotnet/arcade</Uri>
      <Sha>e6a5d5f970bb872451c6310ae34eda31041fb552</Sha>
    </Dependency>
    <Dependency Name="Microsoft.DotNet.Helix.Sdk" Version="2.0.0-beta.19302.2">
      <Uri>https://github.com/dotnet/arcade</Uri>
      <Sha>e6a5d5f970bb872451c6310ae34eda31041fb552</Sha>
    </Dependency>
    <Dependency Name="Microsoft.AspNetCore.Testing" Version="3.0.0-preview6.19304.2" CoherentParentDependency="Microsoft.EntityFrameworkCore">
      <Uri>https://github.com/aspnet/Extensions</Uri>
      <Sha>04a5ac947976fc17e701ffd4cd406b589e14b1e5</Sha>
    </Dependency>
  </ToolsetDependencies>
</Dependencies><|MERGE_RESOLUTION|>--- conflicted
+++ resolved
@@ -13,51 +13,6 @@
       <Uri>https://github.com/aspnet/Blazor</Uri>
       <Sha>9bc8036bf68fd159fffa56f93f8b2471bf96efd4</Sha>
     </Dependency>
-<<<<<<< HEAD
-    <Dependency Name="Microsoft.AspNetCore.Razor.Language" Version="3.0.0-preview6.19304.1">
-      <Uri>https://github.com/aspnet/AspNetCore-Tooling</Uri>
-      <Sha>16628fa0fbf8f9948840a549fec0b898cb469f4b</Sha>
-    </Dependency>
-    <Dependency Name="Microsoft.AspNetCore.Mvc.Razor.Extensions" Version="3.0.0-preview6.19304.1">
-      <Uri>https://github.com/aspnet/AspNetCore-Tooling</Uri>
-      <Sha>16628fa0fbf8f9948840a549fec0b898cb469f4b</Sha>
-    </Dependency>
-    <Dependency Name="Microsoft.CodeAnalysis.Razor" Version="3.0.0-preview6.19304.1">
-      <Uri>https://github.com/aspnet/AspNetCore-Tooling</Uri>
-      <Sha>16628fa0fbf8f9948840a549fec0b898cb469f4b</Sha>
-    </Dependency>
-    <Dependency Name="Microsoft.NET.Sdk.Razor" Version="3.0.0-preview6.19304.1">
-      <Uri>https://github.com/aspnet/AspNetCore-Tooling</Uri>
-      <Sha>16628fa0fbf8f9948840a549fec0b898cb469f4b</Sha>
-    </Dependency>
-    <Dependency Name="dotnet-ef" Version="3.0.0-preview6.19304.2">
-      <Uri>https://github.com/aspnet/EntityFrameworkCore</Uri>
-      <Sha>2a3b2d25434148421c39134f5e80c5427f20a5a5</Sha>
-    </Dependency>
-    <Dependency Name="Microsoft.EntityFrameworkCore.InMemory" Version="3.0.0-preview6.19304.2">
-      <Uri>https://github.com/aspnet/EntityFrameworkCore</Uri>
-      <Sha>2a3b2d25434148421c39134f5e80c5427f20a5a5</Sha>
-    </Dependency>
-    <Dependency Name="Microsoft.EntityFrameworkCore.Relational" Version="3.0.0-preview6.19304.2">
-      <Uri>https://github.com/aspnet/EntityFrameworkCore</Uri>
-      <Sha>2a3b2d25434148421c39134f5e80c5427f20a5a5</Sha>
-    </Dependency>
-    <Dependency Name="Microsoft.EntityFrameworkCore.Sqlite" Version="3.0.0-preview6.19304.2">
-      <Uri>https://github.com/aspnet/EntityFrameworkCore</Uri>
-      <Sha>2a3b2d25434148421c39134f5e80c5427f20a5a5</Sha>
-    </Dependency>
-    <Dependency Name="Microsoft.EntityFrameworkCore.SqlServer" Version="3.0.0-preview6.19304.2">
-      <Uri>https://github.com/aspnet/EntityFrameworkCore</Uri>
-      <Sha>2a3b2d25434148421c39134f5e80c5427f20a5a5</Sha>
-    </Dependency>
-    <Dependency Name="Microsoft.EntityFrameworkCore.Tools" Version="3.0.0-preview6.19304.2">
-      <Uri>https://github.com/aspnet/EntityFrameworkCore</Uri>
-      <Sha>2a3b2d25434148421c39134f5e80c5427f20a5a5</Sha>
-    </Dependency>
-    <Dependency Name="Microsoft.EntityFrameworkCore" Version="3.0.0-preview6.19304.2">
-      <Uri>https://github.com/aspnet/EntityFrameworkCore</Uri>
-      <Sha>2a3b2d25434148421c39134f5e80c5427f20a5a5</Sha>
-=======
     <Dependency Name="Microsoft.AspNetCore.Razor.Language" Version="3.0.0-preview7.19303.10">
       <Uri>https://github.com/aspnet/AspNetCore-Tooling</Uri>
       <Sha>6fcd12e60b3d828988cabdebb55d30397c21d0db</Sha>
@@ -101,7 +56,6 @@
     <Dependency Name="Microsoft.EntityFrameworkCore" Version="3.0.0-preview7.19303.12">
       <Uri>https://github.com/aspnet/EntityFrameworkCore</Uri>
       <Sha>b9c9b57de1ba41f75427db0a51b2e897d0354656</Sha>
->>>>>>> 5af8e170
     </Dependency>
     <Dependency Name="Microsoft.AspNetCore.Analyzer.Testing" Version="3.0.0-preview6.19304.2" CoherentParentDependency="Microsoft.EntityFrameworkCore">
       <Uri>https://github.com/aspnet/Extensions</Uri>
