--- conflicted
+++ resolved
@@ -9,19 +9,6 @@
   </PropertyGroup>
 
   <ItemGroup Condition="'$(TargetFrameworkOverride)' == ''">
-<<<<<<< HEAD
-    <PackageReference Include="Microsoft.AspNetCore.All" Version="2.0.0-rtm-26219" />
-  </ItemGroup>
-  <ItemGroup Condition="'$(TargetFrameworkOverride)' != ''">
-    <PackageReference Include="Microsoft.AspNetCore" Version="2.0.0-rtm-26219" />
-    <PackageReference Include="Microsoft.AspNetCore.Mvc" Version="2.0.0-rtm-26219" />
-    <PackageReference Include="Microsoft.AspNetCore.SpaServices" Version="2.0.0-rtm-26219" />
-    <PackageReference Include="Microsoft.AspNetCore.StaticFiles" Version="2.0.0-rtm-26219" />
-  </ItemGroup>
-
-  <ItemGroup>
-    <DotNetCliToolReference Include="Microsoft.VisualStudio.Web.CodeGeneration.Tools" Version="2.0.0-rtm-26219" />
-=======
     <PackageReference Include="Microsoft.AspNetCore.All" Version="2.0.0-rtm-26272" />
   </ItemGroup>
   <ItemGroup Condition="'$(TargetFrameworkOverride)' != ''">
@@ -33,7 +20,6 @@
 
   <ItemGroup>
     <DotNetCliToolReference Include="Microsoft.VisualStudio.Web.CodeGeneration.Tools" Version="2.0.0-rtm-26272" />
->>>>>>> 8b37dc85
   </ItemGroup>
 
 <!--/-:cnd:noEmit -->
