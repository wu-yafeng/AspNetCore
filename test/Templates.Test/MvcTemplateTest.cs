﻿// Copyright (c) .NET Foundation. All rights reserved.
// Licensed under the Apache License, Version 2.0. See License.txt in the project root for license information.

using Microsoft.AspNetCore.Testing.xunit;
using Xunit;
using Xunit.Abstractions;

namespace Templates.Test
{
    public class MvcTemplateTest : TemplateTestBase
    {
        public MvcTemplateTest(ITestOutputHelper output) : base(output)
        {
        }

        [ConditionalTheory]
        [OSSkipCondition(OperatingSystems.Linux | OperatingSystems.MacOSX)]
        [InlineData(null)]
        [InlineData("F#")]
        public void MvcTemplate_NoAuth_Works_NetFramework(string languageOverride)
            => MvcTemplate_NoAuthImpl("net461", languageOverride);

        [Theory]
        [InlineData(null)]
        [InlineData("F#")]
        public void MvcTemplate_NoAuth_Works_NetCore(string languageOverride)
            => MvcTemplate_NoAuthImpl(null, languageOverride);

        private void MvcTemplate_NoAuthImpl(string targetFrameworkOverride, string languageOverride)
        {
            RunDotNetNew("mvc", targetFrameworkOverride, language: languageOverride);

            AssertDirectoryExists("Areas", false);
            AssertDirectoryExists("Extensions", false);
            AssertFileExists("urlRewrite.config", false);
            AssertFileExists("Controllers/AccountController.cs", false);

            var projectExtension = languageOverride == "F#" ? "fsproj" : "csproj";
            var projectFileContents = ReadFile($"{ProjectName}.{projectExtension}");
            Assert.DoesNotContain(".db", projectFileContents);
            Assert.DoesNotContain("Microsoft.EntityFrameworkCore.Tools", projectFileContents);
            Assert.DoesNotContain("Microsoft.VisualStudio.Web.CodeGeneration.Design", projectFileContents);
            Assert.DoesNotContain("Microsoft.EntityFrameworkCore.Tools.DotNet", projectFileContents);
            Assert.DoesNotContain("Microsoft.Extensions.SecretManager.Tools", projectFileContents);

            foreach (var publish in new[] { false, true })
            {
                using (var aspNetProcess = StartAspNetProcess(targetFrameworkOverride, publish))
                {
                    aspNetProcess.AssertOk("/");
                    aspNetProcess.AssertOk("/Home/About");
                    aspNetProcess.AssertOk("/Home/Contact");
                }
            }
        }

        [ConditionalFact]
        [OSSkipCondition(OperatingSystems.Linux | OperatingSystems.MacOSX)]
        public void MvcTemplate_IndividualAuth_Works_NetFramework()
            => MvcTemplate_IndividualAuthImpl("net461");

        [Fact]
        public void MvcTemplate_IndividualAuth_Works_NetCore()
            => MvcTemplate_IndividualAuthImpl(null);

        private void MvcTemplate_IndividualAuthImpl(string targetFrameworkOverride)
        {
            RunDotNetNew("mvc", targetFrameworkOverride, auth: "Individual");
<<<<<<< HEAD
            
            AssertDirectoryExists("Extensions", false);
=======

            AssertDirectoryExists("Extensions", true);
>>>>>>> 18feba37
            AssertFileExists("urlRewrite.config", false);
            AssertFileExists("Controllers/AccountController.cs", true);

            var projectFileContents = ReadFile($"{ProjectName}.csproj");
            Assert.Contains(".db", projectFileContents);
            Assert.Contains("Microsoft.EntityFrameworkCore.Tools", projectFileContents);
            Assert.Contains("Microsoft.VisualStudio.Web.CodeGeneration.Design", projectFileContents);
            Assert.Contains("Microsoft.EntityFrameworkCore.Tools.DotNet", projectFileContents);
            Assert.Contains("Microsoft.Extensions.SecretManager.Tools", projectFileContents);

            foreach (var publish in new[] { false, true })
            {
                using (var aspNetProcess = StartAspNetProcess(targetFrameworkOverride, publish))
                {
                    aspNetProcess.AssertOk("/");
                    aspNetProcess.AssertOk("/Home/About");
                    aspNetProcess.AssertOk("/Home/Contact");
                }
            }
        }
    }
}<|MERGE_RESOLUTION|>--- conflicted
+++ resolved
@@ -66,13 +66,8 @@
         private void MvcTemplate_IndividualAuthImpl(string targetFrameworkOverride)
         {
             RunDotNetNew("mvc", targetFrameworkOverride, auth: "Individual");
-<<<<<<< HEAD
-            
+
             AssertDirectoryExists("Extensions", false);
-=======
-
-            AssertDirectoryExists("Extensions", true);
->>>>>>> 18feba37
             AssertFileExists("urlRewrite.config", false);
             AssertFileExists("Controllers/AccountController.cs", true);
 
