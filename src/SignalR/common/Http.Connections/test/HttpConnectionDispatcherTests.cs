// Copyright (c) .NET Foundation. All rights reserved.
// Licensed under the Apache License, Version 2.0. See License.txt in the project root for license information.

using System;
using System.Buffers;
using System.Collections.Generic;
using System.IO;
using System.IO.Pipelines;
using System.Linq;
using System.Net;
using System.Net.WebSockets;
using System.Security.Claims;
using System.Security.Principal;
using System.Text;
using System.Threading;
using System.Threading.Tasks;
using Microsoft.AspNetCore.Connections;
using Microsoft.AspNetCore.Connections.Features;
using Microsoft.AspNetCore.Http.Connections.Internal;
using Microsoft.AspNetCore.Http.Connections.Internal.Transports;
using Microsoft.AspNetCore.Http.Features;
using Microsoft.AspNetCore.Internal;
using Microsoft.AspNetCore.SignalR.Tests;
using Microsoft.AspNetCore.Testing;
using Microsoft.Extensions.DependencyInjection;
using Microsoft.Extensions.Logging;
using Microsoft.Extensions.Logging.Testing;
using Microsoft.Extensions.Options;
using Microsoft.Extensions.Primitives;
using Moq;
using Newtonsoft.Json;
using Newtonsoft.Json.Linq;
using Xunit;

namespace Microsoft.AspNetCore.Http.Connections.Tests
{
    public class HttpConnectionDispatcherTests : VerifiableLoggedTest
    {
        [Fact]
        public async Task NegotiateVersionZeroReservesConnectionIdAndReturnsIt()
        {
            using (StartVerifiableLog())
            {
                var manager = CreateConnectionManager(LoggerFactory);
                var dispatcher = new HttpConnectionDispatcher(manager, LoggerFactory);
                var context = new DefaultHttpContext();
                var services = new ServiceCollection();
                services.AddSingleton<TestConnectionHandler>();
                services.AddOptions();
                var ms = new MemoryStream();
                context.Request.Path = "/foo";
                context.Request.Method = "POST";
                context.Response.Body = ms;
                await dispatcher.ExecuteNegotiateAsync(context, new HttpConnectionDispatcherOptions());
                var negotiateResponse = JsonConvert.DeserializeObject<JObject>(Encoding.UTF8.GetString(ms.ToArray()));
                var connectionId = negotiateResponse.Value<string>("connectionId");
                var connectionToken = negotiateResponse.Value<string>("connectionToken");
                Assert.Null(connectionToken);
                Assert.NotNull(connectionId);
            }
        }

        [Fact]
        public async Task NegotiateReservesConnectionTokenAndConnectionIdAndReturnsIt()
        {
            using (StartVerifiableLog())
            {
                var manager = CreateConnectionManager(LoggerFactory);
                var dispatcher = new HttpConnectionDispatcher(manager, LoggerFactory);
                var context = new DefaultHttpContext();
                var services = new ServiceCollection();
                services.AddSingleton<TestConnectionHandler>();
                services.AddOptions();
                var ms = new MemoryStream();
                context.Request.Path = "/foo";
                context.Request.Method = "POST";
                context.Response.Body = ms;
                context.Request.QueryString = new QueryString("?negotiateVersion=1");
                await dispatcher.ExecuteNegotiateAsync(context, new HttpConnectionDispatcherOptions());
                var negotiateResponse = JsonConvert.DeserializeObject<JObject>(Encoding.UTF8.GetString(ms.ToArray()));
                var connectionId = negotiateResponse.Value<string>("connectionId");
                var connectionToken = negotiateResponse.Value<string>("connectionToken");
                Assert.True(manager.TryGetConnection(connectionToken, out var connectionContext));
                Assert.Equal(connectionId, connectionContext.ConnectionId);
                Assert.NotEqual(connectionId, connectionToken);
            }
        }

        [Fact]
        public async Task CheckThatThresholdValuesAreEnforced()
        {
            using (StartVerifiableLog())
            {
                var manager = CreateConnectionManager(LoggerFactory);
                var dispatcher = new HttpConnectionDispatcher(manager, LoggerFactory);
                var context = new DefaultHttpContext();
                var services = new ServiceCollection();
                services.AddSingleton<TestConnectionHandler>();
                services.AddOptions();
                var ms = new MemoryStream();
                context.Request.Path = "/foo";
                context.Request.Method = "POST";
                context.Response.Body = ms;
                context.Request.QueryString = new QueryString("?negotiateVersion=1");
                var options = new HttpConnectionDispatcherOptions { TransportMaxBufferSize = 4, ApplicationMaxBufferSize = 4 };
                await dispatcher.ExecuteNegotiateAsync(context, options);
                var negotiateResponse = JsonConvert.DeserializeObject<JObject>(Encoding.UTF8.GetString(ms.ToArray()));
                var connectionToken = negotiateResponse.Value<string>("connectionToken");
                context.Request.QueryString = context.Request.QueryString.Add("id", connectionToken);
                Assert.True(manager.TryGetConnection(connectionToken, out var connection));
                // Fake actual connection after negotiate to populate the pipes on the connection
                await dispatcher.ExecuteAsync(context, options, c => Task.CompletedTask);

                // This write should complete immediately but it exceeds the writer threshold
                var writeTask = connection.Application.Output.WriteAsync(new[] { (byte)'b', (byte)'y', (byte)'t', (byte)'e', (byte)'s' });

                Assert.False(writeTask.IsCompleted);

                // Reading here puts us below the threshold
                await connection.Transport.Input.ConsumeAsync(5);

                await writeTask.AsTask().OrTimeout();
            }
        }

        [Fact]
        public async Task InvalidNegotiateProtocolVersionThrows()
        {
            using (StartVerifiableLog())
            {
                var manager = CreateConnectionManager(LoggerFactory);
                var dispatcher = new HttpConnectionDispatcher(manager, LoggerFactory);
                var context = new DefaultHttpContext();
                var services = new ServiceCollection();
                services.AddSingleton<TestConnectionHandler>();
                services.AddOptions();
                var ms = new MemoryStream();
                context.Request.Path = "/foo";
                context.Request.Method = "POST";
                context.Response.Body = ms;
                context.Request.QueryString = new QueryString("?negotiateVersion=Invalid");
                var options = new HttpConnectionDispatcherOptions { TransportMaxBufferSize = 4, ApplicationMaxBufferSize = 4 };
                await dispatcher.ExecuteNegotiateAsync(context, options);
                var negotiateResponse = JsonConvert.DeserializeObject<JObject>(Encoding.UTF8.GetString(ms.ToArray()));

                var error = negotiateResponse.Value<string>("error");
                Assert.Equal("The client requested an invalid protocol version 'Invalid'", error);

                var connectionId = negotiateResponse.Value<string>("connectionId");
                Assert.Null(connectionId);
            }
        }

        [Fact]
        public async Task NoNegotiateVersionInQueryStringThrowsWhenMinProtocolVersionIsSet()
        {
            using (StartVerifiableLog())
            {
                var manager = CreateConnectionManager(LoggerFactory);
                var dispatcher = new HttpConnectionDispatcher(manager, LoggerFactory);
                var context = new DefaultHttpContext();
                var services = new ServiceCollection();
                services.AddSingleton<TestConnectionHandler>();
                services.AddOptions();
                var ms = new MemoryStream();
                context.Request.Path = "/foo";
                context.Request.Method = "POST";
                context.Response.Body = ms;
                context.Request.QueryString = new QueryString("");
                var options = new HttpConnectionDispatcherOptions { TransportMaxBufferSize = 4, ApplicationMaxBufferSize = 4, MinimumProtocolVersion = 1 };
                await dispatcher.ExecuteNegotiateAsync(context, options);
                var negotiateResponse = JsonConvert.DeserializeObject<JObject>(Encoding.UTF8.GetString(ms.ToArray()));

                var error = negotiateResponse.Value<string>("error");
                Assert.Equal("The client requested version '0', but the server does not support this version.", error);

                var connectionId = negotiateResponse.Value<string>("connectionId");
                Assert.Null(connectionId);
            }
        }

        [Theory]
        [InlineData(HttpTransportType.LongPolling)]
        [InlineData(HttpTransportType.ServerSentEvents)]
        public async Task CheckThatThresholdValuesAreEnforcedWithSends(HttpTransportType transportType)
        {
            using (StartVerifiableLog())
            {
                var manager = CreateConnectionManager(LoggerFactory);
                var dispatcher = new HttpConnectionDispatcher(manager, LoggerFactory);
                var pipeOptions = new PipeOptions(pauseWriterThreshold: 8, resumeWriterThreshold: 4);
                var connection = manager.CreateConnection(pipeOptions, pipeOptions);
                connection.TransportType = transportType;

                using (var requestBody = new MemoryStream())
                using (var responseBody = new MemoryStream())
                {
                    var bytes = Encoding.UTF8.GetBytes("EXTRADATA Hi");
                    requestBody.Write(bytes, 0, bytes.Length);
                    requestBody.Seek(0, SeekOrigin.Begin);

                    var context = new DefaultHttpContext();
                    context.Request.Body = requestBody;
                    context.Response.Body = responseBody;

                    var services = new ServiceCollection();
                    services.AddSingleton<TestConnectionHandler>();
                    services.AddOptions();
                    context.Request.Path = "/foo";
                    context.Request.Method = "POST";
                    var values = new Dictionary<string, StringValues>();
                    values["id"] = connection.ConnectionToken;
                    values["negotiateVersion"] = "1";
                    var qs = new QueryCollection(values);
                    context.Request.Query = qs;

                    var builder = new ConnectionBuilder(services.BuildServiceProvider());
                    builder.UseConnectionHandler<TestConnectionHandler>();
                    var app = builder.Build();

                    // This task should complete immediately but it exceeds the writer threshold
                    var executeTask = dispatcher.ExecuteAsync(context, new HttpConnectionDispatcherOptions(), app);
                    Assert.False(executeTask.IsCompleted);
                    await connection.Transport.Input.ConsumeAsync(10);
                    await executeTask.OrTimeout();

                    Assert.True(connection.Transport.Input.TryRead(out var result));
                    Assert.Equal("Hi", Encoding.UTF8.GetString(result.Buffer.ToArray()));
                    connection.Transport.Input.AdvanceTo(result.Buffer.End);
                }
            }
        }

        [Theory]
        [InlineData(HttpTransportType.LongPolling | HttpTransportType.WebSockets | HttpTransportType.ServerSentEvents)]
        [InlineData(HttpTransportType.None)]
        [InlineData(HttpTransportType.LongPolling | HttpTransportType.WebSockets)]
        public async Task NegotiateReturnsAvailableTransportsAfterFilteringByOptions(HttpTransportType transports)
        {
            using (StartVerifiableLog())
            {
                var manager = CreateConnectionManager(LoggerFactory);
                var dispatcher = new HttpConnectionDispatcher(manager, LoggerFactory);
                var context = new DefaultHttpContext();
                context.Features.Set<IHttpResponseFeature>(new ResponseFeature());
                context.Features.Set<IHttpWebSocketFeature>(new TestWebSocketConnectionFeature());
                var services = new ServiceCollection();
                services.AddSingleton<TestConnectionHandler>();
                services.AddOptions();
                var ms = new MemoryStream();
                context.Request.Path = "/foo";
                context.Request.Method = "POST";
                context.Response.Body = ms;
                context.Request.QueryString = new QueryString("?negotiateVersion=1");
                await dispatcher.ExecuteNegotiateAsync(context, new HttpConnectionDispatcherOptions { Transports = transports });

                var negotiateResponse = JsonConvert.DeserializeObject<JObject>(Encoding.UTF8.GetString(ms.ToArray()));
                var availableTransports = HttpTransportType.None;
                foreach (var transport in negotiateResponse["availableTransports"])
                {
                    var transportType = (HttpTransportType)Enum.Parse(typeof(HttpTransportType), transport.Value<string>("transport"));
                    availableTransports |= transportType;
                }

                Assert.Equal(transports, availableTransports);
            }
        }

        [Theory]
        [InlineData(HttpTransportType.WebSockets)]
        [InlineData(HttpTransportType.ServerSentEvents)]
        [InlineData(HttpTransportType.LongPolling)]
        public async Task EndpointsThatAcceptConnectionId404WhenUnknownConnectionIdProvided(HttpTransportType transportType)
        {
            using (StartVerifiableLog())
            {
                var manager = CreateConnectionManager(LoggerFactory);
                var dispatcher = new HttpConnectionDispatcher(manager, LoggerFactory);

                using (var strm = new MemoryStream())
                {
                    var context = new DefaultHttpContext();
                    context.Features.Set<IHttpResponseFeature>(new ResponseFeature());
                    context.Response.Body = strm;

                    var services = new ServiceCollection();
                    services.AddSingleton<TestConnectionHandler>();
                    services.AddOptions();
                    context.Request.Path = "/foo";
                    context.Request.Method = "GET";
                    var values = new Dictionary<string, StringValues>();
                    values["id"] = "unknown";
                    values["negotiateVersion"] = "1";
                    var qs = new QueryCollection(values);
                    context.Request.Query = qs;
                    SetTransport(context, transportType);

                    var builder = new ConnectionBuilder(services.BuildServiceProvider());
                    builder.UseConnectionHandler<TestConnectionHandler>();
                    var app = builder.Build();
                    await dispatcher.ExecuteAsync(context, new HttpConnectionDispatcherOptions(), app);

                    Assert.Equal(StatusCodes.Status404NotFound, context.Response.StatusCode);
                    await strm.FlushAsync();
                    Assert.Equal("No Connection with that ID", Encoding.UTF8.GetString(strm.ToArray()));
                }
            }
        }

        [Fact]
        public async Task EndpointsThatAcceptConnectionId404WhenUnknownConnectionIdProvidedForPost()
        {
            using (StartVerifiableLog())
            {
                var manager = CreateConnectionManager(LoggerFactory);
                var dispatcher = new HttpConnectionDispatcher(manager, LoggerFactory);

                using (var strm = new MemoryStream())
                {
                    var context = new DefaultHttpContext();
                    context.Response.Body = strm;

                    var services = new ServiceCollection();
                    services.AddSingleton<TestConnectionHandler>();
                    services.AddOptions();
                    context.Request.Path = "/foo";
                    context.Request.Method = "POST";
                    var values = new Dictionary<string, StringValues>();
                    values["id"] = "unknown";
                    values["negotiateVersion"] = "1";
                    var qs = new QueryCollection(values);
                    context.Request.Query = qs;

                    var builder = new ConnectionBuilder(services.BuildServiceProvider());
                    builder.UseConnectionHandler<TestConnectionHandler>();
                    var app = builder.Build();
                    await dispatcher.ExecuteAsync(context, new HttpConnectionDispatcherOptions(), app);

                    Assert.Equal(StatusCodes.Status404NotFound, context.Response.StatusCode);
                    await strm.FlushAsync();
                    Assert.Equal("No Connection with that ID", Encoding.UTF8.GetString(strm.ToArray()));
                }
            }
        }

        [Fact]
        public async Task PostNotAllowedForWebSocketConnections()
        {
            using (StartVerifiableLog())
            {
                var manager = CreateConnectionManager(LoggerFactory);
                var dispatcher = new HttpConnectionDispatcher(manager, LoggerFactory);
                var connection = manager.CreateConnection();
                connection.TransportType = HttpTransportType.WebSockets;

                using (var strm = new MemoryStream())
                {
                    var context = new DefaultHttpContext();
                    context.Response.Body = strm;

                    var services = new ServiceCollection();
                    services.AddSingleton<TestConnectionHandler>();
                    services.AddOptions();
                    context.Request.Path = "/foo";
                    context.Request.Method = "POST";
                    var values = new Dictionary<string, StringValues>();
                    values["id"] = connection.ConnectionToken;
                    values["negotiateVersion"] = "1";
                    var qs = new QueryCollection(values);
                    context.Request.Query = qs;

                    var builder = new ConnectionBuilder(services.BuildServiceProvider());
                    builder.UseConnectionHandler<TestConnectionHandler>();
                    var app = builder.Build();
                    await dispatcher.ExecuteAsync(context, new HttpConnectionDispatcherOptions(), app);

                    Assert.Equal(StatusCodes.Status405MethodNotAllowed, context.Response.StatusCode);
                    await strm.FlushAsync();
                    Assert.Equal("POST requests are not allowed for WebSocket connections.", Encoding.UTF8.GetString(strm.ToArray()));
                }
            }
        }

        [Fact]
        public async Task PostReturns404IfConnectionDisposed()
        {
            using (StartVerifiableLog())
            {
                var manager = CreateConnectionManager(LoggerFactory);
                var dispatcher = new HttpConnectionDispatcher(manager, LoggerFactory);
                var connection = manager.CreateConnection();
                connection.TransportType = HttpTransportType.LongPolling;
                await connection.DisposeAsync(closeGracefully: false);

                using (var strm = new MemoryStream())
                {
                    var context = new DefaultHttpContext();
                    context.Response.Body = strm;

                    var services = new ServiceCollection();
                    services.AddSingleton<TestConnectionHandler>();
                    services.AddOptions();
                    context.Request.Path = "/foo";
                    context.Request.Method = "POST";
                    var values = new Dictionary<string, StringValues>();
                    values["id"] = connection.ConnectionId;
                    values["negotiateVersion"] = "1";
                    var qs = new QueryCollection(values);
                    context.Request.Query = qs;

                    var builder = new ConnectionBuilder(services.BuildServiceProvider());
                    builder.UseConnectionHandler<TestConnectionHandler>();
                    var app = builder.Build();
                    await dispatcher.ExecuteAsync(context, new HttpConnectionDispatcherOptions(), app);

                    Assert.Equal(StatusCodes.Status404NotFound, context.Response.StatusCode);
                }
            }
        }

        [Theory]
        [InlineData(HttpTransportType.ServerSentEvents)]
        [InlineData(HttpTransportType.WebSockets)]
        public async Task TransportEndingGracefullyWaitsOnApplication(HttpTransportType transportType)
        {
            using (StartVerifiableLog())
            {
                var manager = CreateConnectionManager(LoggerFactory);
                var dispatcher = new HttpConnectionDispatcher(manager, LoggerFactory);
                var connection = manager.CreateConnection();
                connection.TransportType = transportType;

                using (var strm = new MemoryStream())
                {
                    var context = new DefaultHttpContext();
                    SetTransport(context, transportType);
                    var cts = new CancellationTokenSource();
                    context.Response.Body = strm;
                    context.RequestAborted = cts.Token;

                    var services = new ServiceCollection();
                    services.AddSingleton<TestConnectionHandler>();
                    services.AddOptions();
                    context.Request.Path = "/foo";
                    context.Request.Method = "GET";
                    var values = new Dictionary<string, StringValues>();
                    values["id"] = connection.ConnectionToken;
                    values["negotiateVersion"] = "1";
                    var qs = new QueryCollection(values);
                    context.Request.Query = qs;

                    var builder = new ConnectionBuilder(services.BuildServiceProvider());
                    builder.Use(next =>
                    {
                        return async connectionContext =>
                        {
                            // Ensure both sides of the pipe are ok
                            var result = await connectionContext.Transport.Input.ReadAsync();
                            Assert.True(result.IsCompleted);
                            await connectionContext.Transport.Output.WriteAsync(result.Buffer.First);
                        };
                    });

                    var app = builder.Build();
                    var task = dispatcher.ExecuteAsync(context, new HttpConnectionDispatcherOptions(), app);

                    // Pretend the transport closed because the client disconnected
                    if (context.WebSockets.IsWebSocketRequest)
                    {
                        var ws = (TestWebSocketConnectionFeature)context.Features.Get<IHttpWebSocketFeature>();
                        await ws.Client.CloseOutputAsync(WebSocketCloseStatus.NormalClosure, "", default);
                    }
                    else
                    {
                        cts.Cancel();
                    }

                    await task.OrTimeout();

                    await connection.ApplicationTask.OrTimeout();
                }
            }
        }

        [Fact]
        public async Task TransportEndingGracefullyWaitsOnApplicationLongPolling()
        {
            using (StartVerifiableLog())
            {
                var manager = CreateConnectionManager(LoggerFactory, TimeSpan.FromSeconds(5));
                var dispatcher = new HttpConnectionDispatcher(manager, LoggerFactory);
                var connection = manager.CreateConnection();
                connection.TransportType = HttpTransportType.LongPolling;

                using (var strm = new MemoryStream())
                {
                    var context = new DefaultHttpContext();
                    SetTransport(context, HttpTransportType.LongPolling);
                    var cts = new CancellationTokenSource();
                    context.Response.Body = strm;
                    context.RequestAborted = cts.Token;

                    var services = new ServiceCollection();
                    services.AddSingleton<TestConnectionHandler>();
                    services.AddOptions();
                    context.Request.Path = "/foo";
                    context.Request.Method = "GET";
                    var values = new Dictionary<string, StringValues>();
                    values["id"] = connection.ConnectionToken;
                    values["negotiateVersion"] = "1";
                    var qs = new QueryCollection(values);
                    context.Request.Query = qs;

                    var builder = new ConnectionBuilder(services.BuildServiceProvider());
                    builder.Use(next =>
                    {
                        return async connectionContext =>
                        {
                            // Ensure both sides of the pipe are ok
                            var result = await connectionContext.Transport.Input.ReadAsync();
                            Assert.True(result.IsCompleted);
                            await connectionContext.Transport.Output.WriteAsync(result.Buffer.First);
                        };
                    });

                    var app = builder.Build();
                    var task = dispatcher.ExecuteAsync(context, new HttpConnectionDispatcherOptions(), app);

                    // Pretend the transport closed because the client disconnected
                    cts.Cancel();

                    await task.OrTimeout();

                    // We've been gone longer than the expiration time
                    connection.LastSeenUtc = DateTime.UtcNow.Subtract(TimeSpan.FromSeconds(10));

                    // The application is still running here because the poll is only killed
                    // by the heartbeat so we pretend to do a scan and this should force the application task to complete
                    manager.Scan();

                    // The application task should complete gracefully
                    await connection.ApplicationTask.OrTimeout();
                }
            }
        }

        [Theory]
        [InlineData(HttpTransportType.LongPolling)]
        [InlineData(HttpTransportType.ServerSentEvents)]
        public async Task PostSendsToConnection(HttpTransportType transportType)
        {
            using (StartVerifiableLog())
            {
                var manager = CreateConnectionManager(LoggerFactory);
                var dispatcher = new HttpConnectionDispatcher(manager, LoggerFactory);
                var connection = manager.CreateConnection();
                connection.TransportType = transportType;

                using (var requestBody = new MemoryStream())
                using (var responseBody = new MemoryStream())
                {
                    var bytes = Encoding.UTF8.GetBytes("Hello World");
                    requestBody.Write(bytes, 0, bytes.Length);
                    requestBody.Seek(0, SeekOrigin.Begin);

                    var context = new DefaultHttpContext();
                    context.Request.Body = requestBody;
                    context.Response.Body = responseBody;

                    var services = new ServiceCollection();
                    services.AddSingleton<TestConnectionHandler>();
                    services.AddOptions();
                    context.Request.Path = "/foo";
                    context.Request.Method = "POST";
                    var values = new Dictionary<string, StringValues>();
                    values["id"] = connection.ConnectionToken;
                    values["negotiateVersion"] = "1";
                    var qs = new QueryCollection(values);
                    context.Request.Query = qs;

                    var builder = new ConnectionBuilder(services.BuildServiceProvider());
                    builder.UseConnectionHandler<TestConnectionHandler>();
                    var app = builder.Build();

                    Assert.Equal(0, connection.ApplicationStream.Length);

                    await dispatcher.ExecuteAsync(context, new HttpConnectionDispatcherOptions(), app);

                    Assert.True(connection.Transport.Input.TryRead(out var result));
                    Assert.Equal("Hello World", Encoding.UTF8.GetString(result.Buffer.ToArray()));
                    Assert.Equal(0, connection.ApplicationStream.Length);
                    connection.Transport.Input.AdvanceTo(result.Buffer.End);
                }
            }
        }

        [Theory]
        [InlineData(HttpTransportType.LongPolling)]
        [InlineData(HttpTransportType.ServerSentEvents)]
        public async Task PostSendsToConnectionInParallel(HttpTransportType transportType)
        {
            using (StartVerifiableLog())
            {
                var manager = CreateConnectionManager(LoggerFactory);
                var dispatcher = new HttpConnectionDispatcher(manager, LoggerFactory);
                var connection = manager.CreateConnection();
                connection.TransportType = transportType;

                // Allow a maximum of one caller to use code at one time
                var callerTracker = new SemaphoreSlim(1, 1);
                var waitTcs = new TaskCompletionSource<bool>();

                // This tests thread safety of sending multiple pieces of data to a connection at once
                var executeTask1 = DispatcherExecuteAsync(dispatcher, connection, callerTracker, waitTcs.Task);
                var executeTask2 = DispatcherExecuteAsync(dispatcher, connection, callerTracker, waitTcs.Task);

                waitTcs.SetResult(true);

                await Task.WhenAll(executeTask1, executeTask2);
            }

            async Task DispatcherExecuteAsync(HttpConnectionDispatcher dispatcher, HttpConnectionContext connection, SemaphoreSlim callerTracker, Task waitTask)
            {
                using (var requestBody = new TrackingMemoryStream(callerTracker, waitTask))
                {
                    var bytes = Encoding.UTF8.GetBytes("Hello World");
                    requestBody.Write(bytes, 0, bytes.Length);
                    requestBody.Seek(0, SeekOrigin.Begin);

                    var context = new DefaultHttpContext();
                    context.Request.Body = requestBody;

                    var services = new ServiceCollection();
                    services.AddSingleton<TestConnectionHandler>();
                    services.AddOptions();
                    context.Request.Path = "/foo";
                    context.Request.Method = "POST";
                    var values = new Dictionary<string, StringValues>();
                    values["id"] = connection.ConnectionId;
                    values["negotiateVersion"] = "1";
                    var qs = new QueryCollection(values);
                    context.Request.Query = qs;

                    var builder = new ConnectionBuilder(services.BuildServiceProvider());
                    builder.UseConnectionHandler<TestConnectionHandler>();
                    var app = builder.Build();

                    await dispatcher.ExecuteAsync(context, new HttpConnectionDispatcherOptions(), app);
                }
            }
        }

        private class TrackingMemoryStream : MemoryStream
        {
            private readonly SemaphoreSlim _callerTracker;
            private readonly Task _waitTask;

            public TrackingMemoryStream(SemaphoreSlim callerTracker, Task waitTask)
            {
                _callerTracker = callerTracker;
                _waitTask = waitTask;
            }

            public override async Task CopyToAsync(Stream destination, int bufferSize, CancellationToken cancellationToken)
            {
                // Will return false if all available locks from semaphore are taken
                if (!_callerTracker.Wait(0))
                {
                    throw new Exception("Too many callers.");
                }

                try
                {
                    await _waitTask;

                    await base.CopyToAsync(destination, bufferSize, cancellationToken);
                }
                finally
                {
                    _callerTracker.Release();
                }
            }
        }

        [Fact]
        public async Task HttpContextFeatureForLongpollingWorksBetweenPolls()
        {
            using (StartVerifiableLog())
            {
                var manager = CreateConnectionManager(LoggerFactory);
                var dispatcher = new HttpConnectionDispatcher(manager, LoggerFactory);
                var connection = manager.CreateConnection();
                connection.TransportType = HttpTransportType.LongPolling;

                using (var requestBody = new MemoryStream())
                using (var responseBody = new MemoryStream())
                {
                    var context = new DefaultHttpContext();
                    context.Request.Body = requestBody;
                    context.Response.Body = responseBody;

                    var services = new ServiceCollection();
                    services.AddSingleton<HttpContextConnectionHandler>();
                    services.AddOptions();

                    // Setup state on the HttpContext
                    context.Request.Path = "/foo";
                    context.Request.Method = "GET";
                    var values = new Dictionary<string, StringValues>();
                    values["id"] = connection.ConnectionToken;
                    values["negotiateVersion"] = "1";
                    values["another"] = "value";
                    var qs = new QueryCollection(values);
                    context.Request.Query = qs;
                    context.Request.Headers["header1"] = "h1";
                    context.Request.Headers["header2"] = "h2";
                    context.Request.Headers["header3"] = "h3";
                    context.User = new ClaimsPrincipal(new ClaimsIdentity(new[] { new Claim("claim1", "claimValue") }));
                    context.TraceIdentifier = "requestid";
                    context.Connection.Id = "connectionid";
                    context.Connection.LocalIpAddress = IPAddress.Loopback;
                    context.Connection.LocalPort = 4563;
                    context.Connection.RemoteIpAddress = IPAddress.IPv6Any;
                    context.Connection.RemotePort = 43456;
                    context.SetEndpoint(new Endpoint(null, null, "TestName"));

                    var builder = new ConnectionBuilder(services.BuildServiceProvider());
                    builder.UseConnectionHandler<HttpContextConnectionHandler>();
                    var app = builder.Build();

                    // Start a poll
                    var task = dispatcher.ExecuteAsync(context, new HttpConnectionDispatcherOptions(), app);
                    Assert.True(task.IsCompleted);
                    Assert.Equal(StatusCodes.Status200OK, context.Response.StatusCode);

                    task = dispatcher.ExecuteAsync(context, new HttpConnectionDispatcherOptions(), app);

                    // Send to the application
                    var buffer = Encoding.UTF8.GetBytes("Hello World");
                    await connection.Application.Output.WriteAsync(buffer);

                    // The poll request should end
                    await task;

                    // Make sure the actual response isn't affected
                    Assert.Equal("application/octet-stream", context.Response.ContentType);

                    // Now do a new send again without the poll (that request should have ended)
                    await connection.Application.Output.WriteAsync(buffer);

                    connection.Application.Output.Complete();

                    // Wait for the endpoint to end
                    await connection.ApplicationTask;

                    var connectionHttpContext = connection.GetHttpContext();
                    Assert.NotNull(connectionHttpContext);

                    Assert.Equal(3, connectionHttpContext.Request.Query.Count);
                    Assert.Equal("value", connectionHttpContext.Request.Query["another"]);

                    Assert.Equal(3, connectionHttpContext.Request.Headers.Count);
                    Assert.Equal("h1", connectionHttpContext.Request.Headers["header1"]);
                    Assert.Equal("h2", connectionHttpContext.Request.Headers["header2"]);
                    Assert.Equal("h3", connectionHttpContext.Request.Headers["header3"]);
                    Assert.Equal("requestid", connectionHttpContext.TraceIdentifier);
                    Assert.Equal("claimValue", connectionHttpContext.User.Claims.FirstOrDefault().Value);
                    Assert.Equal("connectionid", connectionHttpContext.Connection.Id);
                    Assert.Equal(IPAddress.Loopback, connectionHttpContext.Connection.LocalIpAddress);
                    Assert.Equal(4563, connectionHttpContext.Connection.LocalPort);
                    Assert.Equal(IPAddress.IPv6Any, connectionHttpContext.Connection.RemoteIpAddress);
                    Assert.Equal(43456, connectionHttpContext.Connection.RemotePort);
                    Assert.NotNull(connectionHttpContext.RequestServices);
                    Assert.Equal(Stream.Null, connectionHttpContext.Response.Body);
                    Assert.NotNull(connectionHttpContext.Response.Headers);
                    Assert.Equal("application/xml", connectionHttpContext.Response.ContentType);
                    var endpointFeature = connectionHttpContext.Features.Get<IEndpointFeature>();
                    Assert.NotNull(endpointFeature);
                    Assert.Equal("TestName", endpointFeature.Endpoint.DisplayName);
                }
            }
        }

        [Theory]
        [InlineData(HttpTransportType.ServerSentEvents)]
        [InlineData(HttpTransportType.LongPolling)]
        public async Task EndpointsThatRequireConnectionId400WhenNoConnectionIdProvided(HttpTransportType transportType)
        {
            using (StartVerifiableLog())
            {
                var manager = CreateConnectionManager(LoggerFactory);
                var dispatcher = new HttpConnectionDispatcher(manager, LoggerFactory);
                using (var strm = new MemoryStream())
                {
                    var context = new DefaultHttpContext();
                    context.Features.Set<IHttpResponseFeature>(new ResponseFeature());
                    context.Response.Body = strm;
                    var services = new ServiceCollection();
                    services.AddOptions();
                    services.AddSingleton<TestConnectionHandler>();
                    context.Request.Path = "/foo";
                    context.Request.Method = "GET";
                    context.Request.QueryString = new QueryString("?negotiateVersion=1");

                    SetTransport(context, transportType);

                    var builder = new ConnectionBuilder(services.BuildServiceProvider());
                    builder.UseConnectionHandler<TestConnectionHandler>();
                    var app = builder.Build();
                    await dispatcher.ExecuteAsync(context, new HttpConnectionDispatcherOptions(), app);

                    Assert.Equal(StatusCodes.Status400BadRequest, context.Response.StatusCode);
                    await strm.FlushAsync();
                    Assert.Equal("Connection ID required", Encoding.UTF8.GetString(strm.ToArray()));
                }
            }
        }

        [Theory]
        [InlineData(HttpTransportType.LongPolling)]
        [InlineData(HttpTransportType.ServerSentEvents)]
        public async Task IOExceptionWhenReadingRequestReturns400Response(HttpTransportType transportType)
        {
            using (StartVerifiableLog())
            {
                var manager = CreateConnectionManager(LoggerFactory);
                var dispatcher = new HttpConnectionDispatcher(manager, LoggerFactory);
                var connection = manager.CreateConnection();
                connection.TransportType = transportType;

                var mockStream = new Mock<Stream>();
                mockStream.Setup(m => m.CopyToAsync(It.IsAny<Stream>(), It.IsAny<int>(), It.IsAny<CancellationToken>())).Throws(new IOException());

                using (var responseBody = new MemoryStream())
                {
                    var context = new DefaultHttpContext();
                    context.Request.Body = mockStream.Object;
                    context.Response.Body = responseBody;

                    var services = new ServiceCollection();
                    services.AddSingleton<TestConnectionHandler>();
                    services.AddOptions();
                    context.Request.Path = "/foo";
                    context.Request.Method = "POST";
                    var values = new Dictionary<string, StringValues>();
                    values["id"] = connection.ConnectionToken;
                    values["negotiateVersion"] = "1";
                    var qs = new QueryCollection(values);
                    context.Request.Query = qs;

                    await dispatcher.ExecuteAsync(context, new HttpConnectionDispatcherOptions(), c => Task.CompletedTask);

                    Assert.Equal(StatusCodes.Status400BadRequest, context.Response.StatusCode);
                }
            }
        }

        [Fact]
        public async Task EndpointsThatRequireConnectionId400WhenNoConnectionIdProvidedForPost()
        {
            using (StartVerifiableLog())
            {
                var manager = CreateConnectionManager(LoggerFactory);
                var dispatcher = new HttpConnectionDispatcher(manager, LoggerFactory);
                using (var strm = new MemoryStream())
                {
                    var context = new DefaultHttpContext();
                    context.Response.Body = strm;
                    var services = new ServiceCollection();
                    services.AddOptions();
                    services.AddSingleton<TestConnectionHandler>();
                    context.Request.Path = "/foo";
                    context.Request.Method = "POST";
                    context.Request.QueryString = new QueryString("?negotiateVersion=1");

                    var builder = new ConnectionBuilder(services.BuildServiceProvider());
                    builder.UseConnectionHandler<TestConnectionHandler>();
                    var app = builder.Build();
                    await dispatcher.ExecuteAsync(context, new HttpConnectionDispatcherOptions(), app);

                    Assert.Equal(StatusCodes.Status400BadRequest, context.Response.StatusCode);
                    await strm.FlushAsync();
                    Assert.Equal("Connection ID required", Encoding.UTF8.GetString(strm.ToArray()));
                }
            }
        }

        [Theory]
        [InlineData(HttpTransportType.LongPolling, 200)]
        [InlineData(HttpTransportType.WebSockets, 404)]
        [InlineData(HttpTransportType.ServerSentEvents, 404)]
        public async Task EndPointThatOnlySupportsLongPollingRejectsOtherTransports(HttpTransportType transportType, int status)
        {
            using (StartVerifiableLog())
            {
                await CheckTransportSupported(HttpTransportType.LongPolling, transportType, status, LoggerFactory);
            }
        }

        [Theory]
        [InlineData(HttpTransportType.ServerSentEvents, 200)]
        [InlineData(HttpTransportType.WebSockets, 404)]
        [InlineData(HttpTransportType.LongPolling, 404)]
        public async Task EndPointThatOnlySupportsSSERejectsOtherTransports(HttpTransportType transportType, int status)
        {
            using (StartVerifiableLog())
            {
                await CheckTransportSupported(HttpTransportType.ServerSentEvents, transportType, status, LoggerFactory);
            }
        }

        [Theory]
        [InlineData(HttpTransportType.WebSockets, 200)]
        [InlineData(HttpTransportType.ServerSentEvents, 404)]
        [InlineData(HttpTransportType.LongPolling, 404)]
        public async Task EndPointThatOnlySupportsWebSockesRejectsOtherTransports(HttpTransportType transportType, int status)
        {
            using (StartVerifiableLog())
            {
                await CheckTransportSupported(HttpTransportType.WebSockets, transportType, status, LoggerFactory);
            }
        }

        [Theory]
        [InlineData(HttpTransportType.LongPolling, 404)]
        public async Task EndPointThatOnlySupportsWebSocketsAndSSERejectsLongPolling(HttpTransportType transportType, int status)
        {
            using (StartVerifiableLog())
            {
                await CheckTransportSupported(HttpTransportType.WebSockets | HttpTransportType.ServerSentEvents, transportType, status, LoggerFactory);
            }
        }

        [Fact]
        public async Task CompletedEndPointEndsConnection()
        {
            using (StartVerifiableLog())
            {
                var manager = CreateConnectionManager(LoggerFactory);
                var connection = manager.CreateConnection();
                connection.TransportType = HttpTransportType.ServerSentEvents;

                var dispatcher = new HttpConnectionDispatcher(manager, LoggerFactory);

                var context = MakeRequest("/foo", connection);

                SetTransport(context, HttpTransportType.ServerSentEvents);

                var services = new ServiceCollection();
                services.AddSingleton<ImmediatelyCompleteConnectionHandler>();
                var builder = new ConnectionBuilder(services.BuildServiceProvider());
                builder.UseConnectionHandler<ImmediatelyCompleteConnectionHandler>();
                var app = builder.Build();
                await dispatcher.ExecuteAsync(context, new HttpConnectionDispatcherOptions(), app);

                Assert.Equal(StatusCodes.Status200OK, context.Response.StatusCode);

                var exists = manager.TryGetConnection(connection.ConnectionToken, out _);
                Assert.False(exists);
            }
        }

        [Fact]
        public async Task SynchronusExceptionEndsConnection()
        {
            bool ExpectedErrors(WriteContext writeContext)
            {
                return writeContext.LoggerName == typeof(HttpConnectionManager).FullName &&
                       writeContext.EventId.Name == "FailedDispose";
            }

            using (StartVerifiableLog(expectedErrorsFilter: ExpectedErrors))
            {
                var manager = CreateConnectionManager(LoggerFactory);
                var connection = manager.CreateConnection();
                connection.TransportType = HttpTransportType.ServerSentEvents;

                var dispatcher = new HttpConnectionDispatcher(manager, LoggerFactory);
                var context = MakeRequest("/foo", connection);
                SetTransport(context, HttpTransportType.ServerSentEvents);

                var services = new ServiceCollection();
                services.AddSingleton<SynchronusExceptionConnectionHandler>();
                var builder = new ConnectionBuilder(services.BuildServiceProvider());
                builder.UseConnectionHandler<SynchronusExceptionConnectionHandler>();
                var app = builder.Build();
                await dispatcher.ExecuteAsync(context, new HttpConnectionDispatcherOptions(), app);

                Assert.Equal(StatusCodes.Status200OK, context.Response.StatusCode);

                var exists = manager.TryGetConnection(connection.ConnectionId, out _);
                Assert.False(exists);
            }
        }

        [Fact]
        public async Task CompletedEndPointEndsLongPollingConnection()
        {
            using (StartVerifiableLog())
            {
                var manager = CreateConnectionManager(LoggerFactory);
                var connection = manager.CreateConnection();
                connection.TransportType = HttpTransportType.LongPolling;

                var dispatcher = new HttpConnectionDispatcher(manager, LoggerFactory);

                var context = MakeRequest("/foo", connection);

                var services = new ServiceCollection();
                services.AddSingleton<ImmediatelyCompleteConnectionHandler>();
                var builder = new ConnectionBuilder(services.BuildServiceProvider());
                builder.UseConnectionHandler<ImmediatelyCompleteConnectionHandler>();
                var app = builder.Build();
                // First poll will 200
                await dispatcher.ExecuteAsync(context, new HttpConnectionDispatcherOptions(), app);
                Assert.Equal(StatusCodes.Status200OK, context.Response.StatusCode);

                await dispatcher.ExecuteAsync(context, new HttpConnectionDispatcherOptions(), app);

                Assert.Equal(StatusCodes.Status204NoContent, context.Response.StatusCode);

                var exists = manager.TryGetConnection(connection.ConnectionId, out _);
                Assert.False(exists);
            }
        }

        [Fact]
        public async Task LongPollingTimeoutSets200StatusCode()
        {
            using (StartVerifiableLog())
            {
                var manager = CreateConnectionManager(LoggerFactory);
                var connection = manager.CreateConnection();
                connection.TransportType = HttpTransportType.LongPolling;

                var dispatcher = new HttpConnectionDispatcher(manager, LoggerFactory);

                var context = MakeRequest("/foo", connection);

                var services = new ServiceCollection();
                services.AddSingleton<TestConnectionHandler>();
                var builder = new ConnectionBuilder(services.BuildServiceProvider());
                builder.UseConnectionHandler<TestConnectionHandler>();
                var app = builder.Build();
                var options = new HttpConnectionDispatcherOptions();
                options.LongPolling.PollTimeout = TimeSpan.FromSeconds(2);
                await dispatcher.ExecuteAsync(context, options, app).OrTimeout();

                Assert.Equal(StatusCodes.Status200OK, context.Response.StatusCode);
            }
        }

        private class BlockingStream : Stream
        {
            private readonly SyncPoint _sync;
            private bool _isSSE;
<<<<<<< HEAD
=======

>>>>>>> 8211a1c3
            public BlockingStream(SyncPoint sync, bool isSSE = false)
            {
                _sync = sync;
                _isSSE = isSSE;
            }
<<<<<<< HEAD
            public override bool CanRead => throw new NotImplementedException();
            public override bool CanSeek => throw new NotImplementedException();
            public override bool CanWrite => throw new NotImplementedException();
            public override long Length => throw new NotImplementedException();
            public override long Position { get => throw new NotImplementedException(); set => throw new NotImplementedException(); }
=======

            public override bool CanRead => throw new NotImplementedException();

            public override bool CanSeek => throw new NotImplementedException();

            public override bool CanWrite => throw new NotImplementedException();

            public override long Length => throw new NotImplementedException();

            public override long Position { get => throw new NotImplementedException(); set => throw new NotImplementedException(); }

>>>>>>> 8211a1c3
            public override Task CopyToAsync(Stream destination, int bufferSize, CancellationToken cancellationToken)
            {
                throw new NotImplementedException();
            }
<<<<<<< HEAD
            public override void Flush()
            {
            }
=======

            public override void Flush()
            {
            }

>>>>>>> 8211a1c3
            public override int Read(byte[] buffer, int offset, int count)
            {
                throw new NotImplementedException();
            }
<<<<<<< HEAD
=======

>>>>>>> 8211a1c3
            public override long Seek(long offset, SeekOrigin origin)
            {
                throw new NotImplementedException();
            }
<<<<<<< HEAD
=======

>>>>>>> 8211a1c3
            public override void SetLength(long value)
            {
                throw new NotImplementedException();
            }
<<<<<<< HEAD
=======

>>>>>>> 8211a1c3
            public override void Write(byte[] buffer, int offset, int count)
            {
                throw new NotImplementedException();
            }
<<<<<<< HEAD
=======

>>>>>>> 8211a1c3
            public override async Task WriteAsync(byte[] buffer, int offset, int count, CancellationToken cancellationToken)
            {
                if (_isSSE)
                {
                    // SSE does an initial write of :\r\n that we want to ignore in testing
                    _isSSE = false;
                    return;
                }
                await _sync.WaitToContinue();
                cancellationToken.ThrowIfCancellationRequested();
            }
<<<<<<< HEAD
=======

>>>>>>> 8211a1c3
#if NETCOREAPP2_1
            public override async ValueTask WriteAsync(ReadOnlyMemory<byte> buffer, CancellationToken cancellationToken = default)
            {
                if (_isSSE)
                {
                    // SSE does an initial write of :\r\n that we want to ignore in testing
                    _isSSE = false;
                    return;
                }
                await _sync.WaitToContinue();
                cancellationToken.ThrowIfCancellationRequested();
            }
#endif
        }

        [Fact]
<<<<<<< HEAD
        [LogLevel(LogLevel.Debug)]
=======
>>>>>>> 8211a1c3
        public async Task LongPollingConnectionClosesWhenSendTimeoutReached()
        {
            bool ExpectedErrors(WriteContext writeContext)
            {
<<<<<<< HEAD
                return (writeContext.LoggerName == typeof(Internal.Transports.LongPollingServerTransport).FullName &&
=======
                return (writeContext.LoggerName == typeof(Internal.Transports.LongPollingTransport).FullName &&
>>>>>>> 8211a1c3
                       writeContext.EventId.Name == "LongPollingTerminated") ||
                       (writeContext.LoggerName == typeof(HttpConnectionManager).FullName && writeContext.EventId.Name == "FailedDispose");
            }

<<<<<<< HEAD
            using (StartVerifiableLog(expectedErrorsFilter: ExpectedErrors))
            {
                var manager = CreateConnectionManager(LoggerFactory);
                var connection = manager.CreateConnection();
                connection.TransportType = HttpTransportType.LongPolling;
                var dispatcher = new HttpConnectionDispatcher(manager, LoggerFactory);
                var context = MakeRequest("/foo", connection);
=======
            using (StartVerifiableLog(out var loggerFactory, LogLevel.Debug, expectedErrorsFilter: ExpectedErrors))
            {
                var manager = CreateConnectionManager(loggerFactory);
                var connection = manager.CreateConnection();
                connection.TransportType = HttpTransportType.LongPolling;

                var dispatcher = new HttpConnectionDispatcher(manager, loggerFactory);

                var context = MakeRequest("/foo", connection);

>>>>>>> 8211a1c3
                var services = new ServiceCollection();
                services.AddSingleton<TestConnectionHandler>();
                var builder = new ConnectionBuilder(services.BuildServiceProvider());
                builder.UseConnectionHandler<TestConnectionHandler>();
                var app = builder.Build();
                var options = new HttpConnectionDispatcherOptions();
                // First poll completes immediately
                await dispatcher.ExecuteAsync(context, options, app).OrTimeout();
<<<<<<< HEAD
                var sync = new SyncPoint();
                context.Response.Body = new BlockingStream(sync);
                var dispatcherTask = dispatcher.ExecuteAsync(context, options, app);
                await connection.Transport.Output.WriteAsync(new byte[] { 1 }).OrTimeout();
=======

                var sync = new SyncPoint();
                context.Response.Body = new BlockingStream(sync);
                var dispatcherTask = dispatcher.ExecuteAsync(context, options, app);

                await connection.Transport.Output.WriteAsync(new byte[] { 1 }).OrTimeout();

>>>>>>> 8211a1c3
                await sync.WaitForSyncPoint().OrTimeout();
                // Cancel write to response body
                connection.TryCancelSend(long.MaxValue);
                sync.Continue();
<<<<<<< HEAD
                await dispatcherTask.OrTimeout();
=======

                await dispatcherTask.OrTimeout();

>>>>>>> 8211a1c3
                // Connection should be removed on canceled write
                Assert.False(manager.TryGetConnection(connection.ConnectionId, out var _));
            }
        }

        [Fact]
<<<<<<< HEAD
        [LogLevel(LogLevel.Debug)]
        public async Task SSEConnectionClosesWhenSendTimeoutReached()
        {
            using (StartVerifiableLog())
            {
                var manager = CreateConnectionManager(LoggerFactory);
                var connection = manager.CreateConnection();
                connection.TransportType = HttpTransportType.ServerSentEvents;
                var dispatcher = new HttpConnectionDispatcher(manager, LoggerFactory);
                var context = MakeRequest("/foo", connection);
                SetTransport(context, connection.TransportType);
=======
        public async Task SSEConnectionClosesWhenSendTimeoutReached()
        {
            using (StartVerifiableLog(out var loggerFactory, LogLevel.Debug))
            {
                var manager = CreateConnectionManager(loggerFactory);
                var connection = manager.CreateConnection();
                connection.TransportType = HttpTransportType.ServerSentEvents;

                var dispatcher = new HttpConnectionDispatcher(manager, loggerFactory);

                var context = MakeRequest("/foo", connection);
                SetTransport(context, connection.TransportType);

>>>>>>> 8211a1c3
                var services = new ServiceCollection();
                services.AddSingleton<TestConnectionHandler>();
                var builder = new ConnectionBuilder(services.BuildServiceProvider());
                builder.UseConnectionHandler<TestConnectionHandler>();
                var app = builder.Build();
<<<<<<< HEAD
                var sync = new SyncPoint();
                context.Response.Body = new BlockingStream(sync, isSSE: true);
                var options = new HttpConnectionDispatcherOptions();
                var dispatcherTask = dispatcher.ExecuteAsync(context, options, app);
                await connection.Transport.Output.WriteAsync(new byte[] { 1 }).OrTimeout();
=======

                var sync = new SyncPoint();
                context.Response.Body = new BlockingStream(sync, isSSE: true);

                var options = new HttpConnectionDispatcherOptions();
                var dispatcherTask = dispatcher.ExecuteAsync(context, options, app);

                await connection.Transport.Output.WriteAsync(new byte[] { 1 }).OrTimeout();

>>>>>>> 8211a1c3
                await sync.WaitForSyncPoint().OrTimeout();
                // Cancel write to response body
                connection.TryCancelSend(long.MaxValue);
                sync.Continue();
<<<<<<< HEAD
                await dispatcherTask.OrTimeout();
=======

                await dispatcherTask.OrTimeout();

>>>>>>> 8211a1c3
                // Connection should be removed on canceled write
                Assert.False(manager.TryGetConnection(connection.ConnectionId, out var _));
            }
        }

        [Fact]
<<<<<<< HEAD
        [LogLevel(LogLevel.Debug)]
=======
>>>>>>> 8211a1c3
        public async Task WebSocketConnectionClosesWhenSendTimeoutReached()
        {
            bool ExpectedErrors(WriteContext writeContext)
            {
<<<<<<< HEAD
                return writeContext.LoggerName == typeof(Internal.Transports.WebSocketsServerTransport).FullName &&
                       writeContext.EventId.Name == "ErrorWritingFrame";
            }
            using (StartVerifiableLog(expectedErrorsFilter: ExpectedErrors))
            {
                var manager = CreateConnectionManager(LoggerFactory);
                var connection = manager.CreateConnection();
                connection.TransportType = HttpTransportType.WebSockets;
                var dispatcher = new HttpConnectionDispatcher(manager, LoggerFactory);
                var sync = new SyncPoint();
                var context = MakeRequest("/foo", connection);
                SetTransport(context, connection.TransportType, sync);
=======
                return writeContext.LoggerName == typeof(Internal.Transports.WebSocketsTransport).FullName &&
                       writeContext.EventId.Name == "ErrorWritingFrame";
            }

            using (StartVerifiableLog(out var loggerFactory, LogLevel.Debug, expectedErrorsFilter: ExpectedErrors))
            {
                var manager = CreateConnectionManager(loggerFactory);
                var connection = manager.CreateConnection();
                connection.TransportType = HttpTransportType.WebSockets;

                var dispatcher = new HttpConnectionDispatcher(manager, loggerFactory);

                var sync = new SyncPoint();
                var context = MakeRequest("/foo", connection);
                SetTransport(context, connection.TransportType, sync);

>>>>>>> 8211a1c3
                var services = new ServiceCollection();
                services.AddSingleton<TestConnectionHandler>();
                var builder = new ConnectionBuilder(services.BuildServiceProvider());
                builder.UseConnectionHandler<TestConnectionHandler>();
                var app = builder.Build();
<<<<<<< HEAD
                var options = new HttpConnectionDispatcherOptions();
                options.WebSockets.CloseTimeout = TimeSpan.FromSeconds(0);
                var dispatcherTask = dispatcher.ExecuteAsync(context, options, app);
                await connection.Transport.Output.WriteAsync(new byte[] { 1 }).OrTimeout();
=======

                var options = new HttpConnectionDispatcherOptions();
                options.WebSockets.CloseTimeout = TimeSpan.FromSeconds(0);
                var dispatcherTask = dispatcher.ExecuteAsync(context, options, app);

                await connection.Transport.Output.WriteAsync(new byte[] { 1 }).OrTimeout();

>>>>>>> 8211a1c3
                await sync.WaitForSyncPoint().OrTimeout();
                // Cancel write to response body
                connection.TryCancelSend(long.MaxValue);
                sync.Continue();
<<<<<<< HEAD
                await dispatcherTask.OrTimeout();
=======

                await dispatcherTask.OrTimeout();

>>>>>>> 8211a1c3
                // Connection should be removed on canceled write
                Assert.False(manager.TryGetConnection(connection.ConnectionId, out var _));
            }
        }

        [Fact]
        [LogLevel(LogLevel.Trace)]
        public async Task WebSocketTransportTimesOutWhenCloseFrameNotReceived()
        {
            using (StartVerifiableLog())
            {
                var manager = CreateConnectionManager(LoggerFactory);
                var connection = manager.CreateConnection();
                connection.TransportType = HttpTransportType.WebSockets;

                var dispatcher = new HttpConnectionDispatcher(manager, LoggerFactory);

                var context = MakeRequest("/foo", connection);
                SetTransport(context, HttpTransportType.WebSockets);

                var services = new ServiceCollection();
                services.AddSingleton<ImmediatelyCompleteConnectionHandler>();
                var builder = new ConnectionBuilder(services.BuildServiceProvider());
                builder.UseConnectionHandler<ImmediatelyCompleteConnectionHandler>();
                var app = builder.Build();
                var options = new HttpConnectionDispatcherOptions();
                options.WebSockets.CloseTimeout = TimeSpan.FromSeconds(1);

                var task = dispatcher.ExecuteAsync(context, options, app);

                await task.OrTimeout();
            }
        }

        [Theory]
        [InlineData(HttpTransportType.WebSockets)]
        [InlineData(HttpTransportType.ServerSentEvents)]
        public async Task RequestToActiveConnectionId409ForStreamingTransports(HttpTransportType transportType)
        {
            using (StartVerifiableLog())
            {
                var manager = CreateConnectionManager(LoggerFactory);
                var connection = manager.CreateConnection();
                connection.TransportType = transportType;

                var dispatcher = new HttpConnectionDispatcher(manager, LoggerFactory);

                var context1 = MakeRequest("/foo", connection);
                var context2 = MakeRequest("/foo", connection);

                SetTransport(context1, transportType);
                SetTransport(context2, transportType);

                var services = new ServiceCollection();
                services.AddSingleton<TestConnectionHandler>();
                var builder = new ConnectionBuilder(services.BuildServiceProvider());
                builder.UseConnectionHandler<TestConnectionHandler>();
                var app = builder.Build();
                var options = new HttpConnectionDispatcherOptions();
                var request1 = dispatcher.ExecuteAsync(context1, options, app);

                await dispatcher.ExecuteAsync(context2, options, app);

                Assert.Equal(StatusCodes.Status409Conflict, context2.Response.StatusCode);

                var webSocketTask = Task.CompletedTask;

                var ws = (TestWebSocketConnectionFeature)context1.Features.Get<IHttpWebSocketFeature>();
                if (ws != null)
                {
                    await ws.Client.CloseAsync(WebSocketCloseStatus.NormalClosure, "", CancellationToken.None);
                }

                manager.CloseConnections();

                await request1.OrTimeout();
            }
        }

        [Fact]
        public async Task RequestToActiveConnectionIdKillsPreviousConnectionLongPolling()
        {
            using (StartVerifiableLog())
            {
                var manager = CreateConnectionManager(LoggerFactory);
                var connection = manager.CreateConnection();
                connection.TransportType = HttpTransportType.LongPolling;

                var dispatcher = new HttpConnectionDispatcher(manager, LoggerFactory);

                var context1 = MakeRequest("/foo", connection);
                var context2 = MakeRequest("/foo", connection);

                var services = new ServiceCollection();
                services.AddSingleton<TestConnectionHandler>();
                var builder = new ConnectionBuilder(services.BuildServiceProvider());
                builder.UseConnectionHandler<TestConnectionHandler>();
                var app = builder.Build();
                var options = new HttpConnectionDispatcherOptions();
                var request1 = dispatcher.ExecuteAsync(context1, options, app);
                Assert.True(request1.IsCompleted);

                request1 = dispatcher.ExecuteAsync(context1, options, app);
                var count = 0;
                // Wait until the request has started internally
                while (connection.TransportTask.IsCompleted && count < 50)
                {
                    count++;
                    await Task.Delay(15);
                }
                if (count == 50)
                {
                    Assert.True(false, "Poll took too long to start");
                }

                var request2 = dispatcher.ExecuteAsync(context2, options, app);

                // Wait for poll to be canceled
                await request1.OrTimeout();

                Assert.Equal(StatusCodes.Status204NoContent, context1.Response.StatusCode);
                Assert.Equal(HttpConnectionStatus.Active, connection.Status);

                Assert.False(request2.IsCompleted);

                manager.CloseConnections();

                await request2;
            }
        }

        [Fact]
        public async Task MultipleRequestsToActiveConnectionId409ForLongPolling()
        {
            using (StartVerifiableLog())
            {
                var manager = CreateConnectionManager(LoggerFactory);
                var connection = manager.CreateConnection();
                connection.TransportType = HttpTransportType.LongPolling;

                var dispatcher = new HttpConnectionDispatcher(manager, LoggerFactory);

                var context1 = MakeRequest("/foo", connection);
                var context2 = MakeRequest("/foo", connection);

                var services = new ServiceCollection();
                services.AddSingleton<TestConnectionHandler>();
                var builder = new ConnectionBuilder(services.BuildServiceProvider());
                builder.UseConnectionHandler<TestConnectionHandler>();
                var app = builder.Build();
                var options = new HttpConnectionDispatcherOptions();

                // Prime the polling. Expect any empty response showing the transport is initialized.
                var request1 = dispatcher.ExecuteAsync(context1, options, app);
                Assert.True(request1.IsCompleted);

                // Manually control PreviousPollTask instead of using a real PreviousPollTask, because a real
                // PreviousPollTask might complete too early when the second request cancels it.
                var lastPollTcs = new TaskCompletionSource<object>(TaskCreationOptions.RunContinuationsAsynchronously);
                connection.PreviousPollTask = lastPollTcs.Task;

                request1 = dispatcher.ExecuteAsync(context1, options, app);
                var request2 = dispatcher.ExecuteAsync(context2, options, app);

                Assert.False(request1.IsCompleted);
                Assert.False(request2.IsCompleted);

                lastPollTcs.SetResult(null);

                var completedTask = await Task.WhenAny(request1, request2).OrTimeout();

                if (completedTask == request1)
                {
                    Assert.Equal(StatusCodes.Status409Conflict, context1.Response.StatusCode);
                    Assert.False(request2.IsCompleted);
                }
                else
                {
                    Assert.Equal(StatusCodes.Status409Conflict, context2.Response.StatusCode);
                    Assert.False(request1.IsCompleted);
                }

                Assert.Equal(HttpConnectionStatus.Active, connection.Status);

                manager.CloseConnections();

                await request1.OrTimeout();
                await request2.OrTimeout();
            }
        }

        [Theory]
        [InlineData(HttpTransportType.ServerSentEvents)]
        [InlineData(HttpTransportType.LongPolling)]
        public async Task RequestToDisposedConnectionIdReturns404(HttpTransportType transportType)
        {
            using (StartVerifiableLog())
            {
                var manager = CreateConnectionManager(LoggerFactory);
                var connection = manager.CreateConnection();
                connection.TransportType = transportType;
                connection.Status = HttpConnectionStatus.Disposed;

                var dispatcher = new HttpConnectionDispatcher(manager, LoggerFactory);

                var context = MakeRequest("/foo", connection);
                SetTransport(context, transportType);

                var services = new ServiceCollection();
                services.AddSingleton<TestConnectionHandler>();
                var builder = new ConnectionBuilder(services.BuildServiceProvider());
                builder.UseConnectionHandler<TestConnectionHandler>();
                var app = builder.Build();
                var options = new HttpConnectionDispatcherOptions();
                await dispatcher.ExecuteAsync(context, options, app);


                Assert.Equal(StatusCodes.Status404NotFound, context.Response.StatusCode);
            }
        }

        [Fact]
        public async Task ConnectionStateSetToInactiveAfterPoll()
        {
            using (StartVerifiableLog())
            {
                var manager = CreateConnectionManager(LoggerFactory);
                var connection = manager.CreateConnection();
                connection.TransportType = HttpTransportType.LongPolling;

                var dispatcher = new HttpConnectionDispatcher(manager, LoggerFactory);

                var context = MakeRequest("/foo", connection);

                var services = new ServiceCollection();
                services.AddSingleton<TestConnectionHandler>();
                var builder = new ConnectionBuilder(services.BuildServiceProvider());
                builder.UseConnectionHandler<TestConnectionHandler>();
                var app = builder.Build();
                var options = new HttpConnectionDispatcherOptions();
                var task = dispatcher.ExecuteAsync(context, options, app);

                var buffer = Encoding.UTF8.GetBytes("Hello World");

                // Write to the transport so the poll yields
                await connection.Transport.Output.WriteAsync(buffer);

                await task;

                Assert.Equal(HttpConnectionStatus.Inactive, connection.Status);
                Assert.NotNull(connection.GetHttpContext());

                Assert.Equal(StatusCodes.Status200OK, context.Response.StatusCode);
            }
        }

        [Fact]
        public async Task BlockingConnectionWorksWithStreamingConnections()
        {
            using (StartVerifiableLog())
            {
                var manager = CreateConnectionManager(LoggerFactory);
                var connection = manager.CreateConnection();
                connection.TransportType = HttpTransportType.ServerSentEvents;

                var dispatcher = new HttpConnectionDispatcher(manager, LoggerFactory);

                var context = MakeRequest("/foo", connection);
                SetTransport(context, HttpTransportType.ServerSentEvents);

                var services = new ServiceCollection();
                services.AddSingleton<BlockingConnectionHandler>();
                var builder = new ConnectionBuilder(services.BuildServiceProvider());
                builder.UseConnectionHandler<BlockingConnectionHandler>();
                var app = builder.Build();
                var options = new HttpConnectionDispatcherOptions();
                var task = dispatcher.ExecuteAsync(context, options, app);

                var buffer = Encoding.UTF8.GetBytes("Hello World");

                // Write to the application
                await connection.Application.Output.WriteAsync(buffer);

                await task;

                Assert.Equal(StatusCodes.Status200OK, context.Response.StatusCode);
                var exists = manager.TryGetConnection(connection.ConnectionToken, out _);
                Assert.False(exists);
            }
        }

        [Fact]
        public async Task BlockingConnectionWorksWithLongPollingConnection()
        {
            using (StartVerifiableLog())
            {
                var manager = CreateConnectionManager(LoggerFactory);
                var connection = manager.CreateConnection();
                connection.TransportType = HttpTransportType.LongPolling;

                var dispatcher = new HttpConnectionDispatcher(manager, LoggerFactory);

                var context = MakeRequest("/foo", connection);

                var services = new ServiceCollection();
                services.AddSingleton<BlockingConnectionHandler>();
                var builder = new ConnectionBuilder(services.BuildServiceProvider());
                builder.UseConnectionHandler<BlockingConnectionHandler>();
                var app = builder.Build();
                var options = new HttpConnectionDispatcherOptions();

                // Initial poll
                var task = dispatcher.ExecuteAsync(context, options, app);
                Assert.True(task.IsCompleted);
                Assert.Equal(StatusCodes.Status200OK, context.Response.StatusCode);

                // Real long running poll
                task = dispatcher.ExecuteAsync(context, options, app);

                var buffer = Encoding.UTF8.GetBytes("Hello World");

                // Write to the application
                await connection.Application.Output.WriteAsync(buffer);

                await task;

                Assert.Equal(StatusCodes.Status204NoContent, context.Response.StatusCode);
                var exists = manager.TryGetConnection(connection.ConnectionToken, out _);
                Assert.False(exists);
            }
        }

        [Fact]
        public async Task AttemptingToPollWhileAlreadyPollingReplacesTheCurrentPoll()
        {
            using (StartVerifiableLog())
            {
                var manager = CreateConnectionManager(LoggerFactory);
                var connection = manager.CreateConnection();
                connection.TransportType = HttpTransportType.LongPolling;

                var dispatcher = new HttpConnectionDispatcher(manager, LoggerFactory);

                var services = new ServiceCollection();
                services.AddSingleton<TestConnectionHandler>();
                var builder = new ConnectionBuilder(services.BuildServiceProvider());
                builder.UseConnectionHandler<TestConnectionHandler>();
                var app = builder.Build();
                var options = new HttpConnectionDispatcherOptions();

                var context1 = MakeRequest("/foo", connection);
                // This is the initial poll to make sure things are setup
                var task1 = dispatcher.ExecuteAsync(context1, options, app);
                Assert.True(task1.IsCompleted);
                task1 = dispatcher.ExecuteAsync(context1, options, app);
                var context2 = MakeRequest("/foo", connection);
                var task2 = dispatcher.ExecuteAsync(context2, options, app);

                // Task 1 should finish when request 2 arrives
                await task1.OrTimeout();

                // Send a message from the app to complete Task 2
                await connection.Transport.Output.WriteAsync(Encoding.UTF8.GetBytes("Hello, World"));

                await task2.OrTimeout();

                // Verify the results
                Assert.Equal(StatusCodes.Status204NoContent, context1.Response.StatusCode);
                Assert.Equal(string.Empty, GetContentAsString(context1.Response.Body));
                Assert.Equal(StatusCodes.Status200OK, context2.Response.StatusCode);
                Assert.Equal("Hello, World", GetContentAsString(context2.Response.Body));
            }
        }

        [Theory]
        [InlineData(HttpTransportType.LongPolling, null)]
        [InlineData(HttpTransportType.ServerSentEvents, TransferFormat.Text)]
        [InlineData(HttpTransportType.WebSockets, TransferFormat.Binary | TransferFormat.Text)]
        public async Task TransferModeSet(HttpTransportType transportType, TransferFormat? expectedTransferFormats)
        {
            using (StartVerifiableLog())
            {
                var manager = CreateConnectionManager(LoggerFactory);
                var connection = manager.CreateConnection();
                connection.TransportType = transportType;

                var dispatcher = new HttpConnectionDispatcher(manager, LoggerFactory);

                var context = MakeRequest("/foo", connection);
                SetTransport(context, transportType);

                var services = new ServiceCollection();
                services.AddSingleton<ImmediatelyCompleteConnectionHandler>();
                var builder = new ConnectionBuilder(services.BuildServiceProvider());
                builder.UseConnectionHandler<ImmediatelyCompleteConnectionHandler>();
                var app = builder.Build();

                var options = new HttpConnectionDispatcherOptions();
                options.WebSockets.CloseTimeout = TimeSpan.FromSeconds(0);
                await dispatcher.ExecuteAsync(context, options, app);

                if (expectedTransferFormats != null)
                {
                    var transferFormatFeature = connection.Features.Get<ITransferFormatFeature>();
                    Assert.Equal(expectedTransferFormats.Value, transferFormatFeature.SupportedFormats);
                }
            }
        }

        [ConditionalFact]
        [OSSkipCondition(OperatingSystems.Linux | OperatingSystems.MacOSX)]
        public async Task LongPollingKeepsWindowsIdentityBetweenRequests()
        {
            using (StartVerifiableLog())
            {
                var manager = CreateConnectionManager(LoggerFactory);
                var connection = manager.CreateConnection();
                connection.TransportType = HttpTransportType.LongPolling;
                var dispatcher = new HttpConnectionDispatcher(manager, LoggerFactory);
                var context = new DefaultHttpContext();
                var services = new ServiceCollection();
                services.AddOptions();
                services.AddSingleton<TestConnectionHandler>();
                services.AddLogging();
                var sp = services.BuildServiceProvider();
                context.Request.Path = "/foo";
                context.Request.Method = "GET";
                context.RequestServices = sp;
                var values = new Dictionary<string, StringValues>();
                values["id"] = connection.ConnectionToken;
                values["negotiateVersion"] = "1";
                var qs = new QueryCollection(values);
                context.Request.Query = qs;
                var builder = new ConnectionBuilder(sp);
                builder.UseConnectionHandler<TestConnectionHandler>();
                var app = builder.Build();
                var options = new HttpConnectionDispatcherOptions();

                var windowsIdentity = WindowsIdentity.GetAnonymous();
                context.User = new WindowsPrincipal(windowsIdentity);

                // would get stuck if EndPoint was running
                await dispatcher.ExecuteAsync(context, options, app).OrTimeout();

                Assert.Equal(StatusCodes.Status200OK, context.Response.StatusCode);
                var currentUser = connection.User;

                var connectionHandlerTask = dispatcher.ExecuteAsync(context, options, app);
                await connection.Transport.Output.WriteAsync(Encoding.UTF8.GetBytes("Unblock")).AsTask().OrTimeout();
                await connectionHandlerTask.OrTimeout();

                // This is the important check
                Assert.Same(currentUser, connection.User);

                Assert.Equal(StatusCodes.Status200OK, context.Response.StatusCode);
            }
        }

        [Fact]
        public async Task SetsInherentKeepAliveFeatureOnFirstLongPollingRequest()
        {
            using (StartVerifiableLog())
            {
                var manager = CreateConnectionManager(LoggerFactory);
                var connection = manager.CreateConnection();
                connection.TransportType = HttpTransportType.LongPolling;

                var dispatcher = new HttpConnectionDispatcher(manager, LoggerFactory);

                var context = MakeRequest("/foo", connection);

                var services = new ServiceCollection();
                services.AddSingleton<TestConnectionHandler>();
                var builder = new ConnectionBuilder(services.BuildServiceProvider());
                builder.UseConnectionHandler<TestConnectionHandler>();
                var app = builder.Build();
                var options = new HttpConnectionDispatcherOptions();
                options.LongPolling.PollTimeout = TimeSpan.FromMilliseconds(1); // We don't care about the poll itself

                await dispatcher.ExecuteAsync(context, options, app).OrTimeout();

                Assert.True(connection.HasInherentKeepAlive);

                // Check via the feature as well to make sure it's there.
                Assert.True(connection.Features.Get<IConnectionInherentKeepAliveFeature>().HasInherentKeepAlive);
            }
        }

        [Theory]
        [InlineData(HttpTransportType.ServerSentEvents)]
        [InlineData(HttpTransportType.WebSockets)]
        public async Task DeleteEndpointRejectsRequestToTerminateNonLongPollingTransport(HttpTransportType transportType)
        {
            using (StartVerifiableLog())
            {
                var manager = CreateConnectionManager(LoggerFactory);
                var connection = manager.CreateConnection();
                connection.TransportType = transportType;

                var dispatcher = new HttpConnectionDispatcher(manager, LoggerFactory);

                var context = MakeRequest("/foo", connection);
                SetTransport(context, transportType);

                var serviceCollection = new ServiceCollection();
                serviceCollection.AddSingleton<TestConnectionHandler>();
                var services = serviceCollection.BuildServiceProvider();
                var builder = new ConnectionBuilder(services);
                builder.UseConnectionHandler<TestConnectionHandler>();
                var app = builder.Build();
                var options = new HttpConnectionDispatcherOptions();

                _ = dispatcher.ExecuteAsync(context, options, app).OrTimeout();

                // Issue the delete request
                var deleteContext = new DefaultHttpContext();
                deleteContext.Request.Path = "/foo";
                deleteContext.Request.QueryString = new QueryString($"?id={connection.ConnectionToken}");
                deleteContext.Request.Method = "DELETE";
                var ms = new MemoryStream();
                deleteContext.Response.Body = ms;

                await dispatcher.ExecuteAsync(deleteContext, options, app).OrTimeout();

                // Verify the response from the DELETE request
                Assert.Equal(StatusCodes.Status400BadRequest, deleteContext.Response.StatusCode);
                Assert.Equal("text/plain", deleteContext.Response.ContentType);
                Assert.Equal("Cannot terminate this connection using the DELETE endpoint.", Encoding.UTF8.GetString(ms.ToArray()));
            }
        }

        [Fact]
        public async Task DeleteEndpointGracefullyTerminatesLongPolling()
        {
            using (StartVerifiableLog())
            {
                var manager = CreateConnectionManager(LoggerFactory);
                var connection = manager.CreateConnection();
                connection.TransportType = HttpTransportType.LongPolling;

                var dispatcher = new HttpConnectionDispatcher(manager, LoggerFactory);

                var context = MakeRequest("/foo", connection);

                var services = new ServiceCollection();
                services.AddSingleton<TestConnectionHandler>();
                var builder = new ConnectionBuilder(services.BuildServiceProvider());
                builder.UseConnectionHandler<TestConnectionHandler>();
                var app = builder.Build();
                var options = new HttpConnectionDispatcherOptions();

                var pollTask = dispatcher.ExecuteAsync(context, options, app);
                Assert.True(pollTask.IsCompleted);

                // Now send the second poll
                pollTask = dispatcher.ExecuteAsync(context, options, app);

                // Issue the delete request and make sure the poll completes
                var deleteContext = new DefaultHttpContext();
                deleteContext.Request.Path = "/foo";
                deleteContext.Request.QueryString = new QueryString($"?id={connection.ConnectionToken}");
                deleteContext.Request.Method = "DELETE";

                Assert.False(pollTask.IsCompleted);

                await dispatcher.ExecuteAsync(deleteContext, options, app).OrTimeout();

                await pollTask.OrTimeout();

                // Verify that everything shuts down
                await connection.ApplicationTask.OrTimeout();
                await connection.TransportTask.OrTimeout();

                // Verify the response from the DELETE request
                Assert.Equal(StatusCodes.Status202Accepted, deleteContext.Response.StatusCode);
                Assert.Equal("text/plain", deleteContext.Response.ContentType);

                await connection.DisposeAndRemoveTask.OrTimeout();

                // Verify the connection was removed from the manager
                Assert.False(manager.TryGetConnection(connection.ConnectionToken, out _));
            }
        }

        [Fact]
        public async Task DeleteEndpointGracefullyTerminatesLongPollingEvenWhenBetweenPolls()
        {
            using (StartVerifiableLog())
            {
                var manager = CreateConnectionManager(LoggerFactory);
                var connection = manager.CreateConnection();
                connection.TransportType = HttpTransportType.LongPolling;

                var dispatcher = new HttpConnectionDispatcher(manager, LoggerFactory);

                var context = MakeRequest("/foo", connection);

                var services = new ServiceCollection();
                services.AddSingleton<TestConnectionHandler>();
                var builder = new ConnectionBuilder(services.BuildServiceProvider());
                builder.UseConnectionHandler<TestConnectionHandler>();
                var app = builder.Build();
                var options = new HttpConnectionDispatcherOptions();
                options.LongPolling.PollTimeout = TimeSpan.FromMilliseconds(1);

                await dispatcher.ExecuteAsync(context, options, app).OrTimeout();

                // Issue the delete request and make sure the poll completes
                var deleteContext = new DefaultHttpContext();
                deleteContext.Request.Path = "/foo";
                deleteContext.Request.QueryString = new QueryString($"?id={connection.ConnectionToken}");
                deleteContext.Request.Method = "DELETE";

                await dispatcher.ExecuteAsync(deleteContext, options, app).OrTimeout();

                // Verify the response from the DELETE request
                Assert.Equal(StatusCodes.Status202Accepted, deleteContext.Response.StatusCode);
                Assert.Equal("text/plain", deleteContext.Response.ContentType);

                // Verify that everything shuts down
                await connection.ApplicationTask.OrTimeout();
                await connection.TransportTask.OrTimeout();

                Assert.NotNull(connection.DisposeAndRemoveTask);

                await connection.DisposeAndRemoveTask.OrTimeout();

                // Verify the connection was removed from the manager
                Assert.False(manager.TryGetConnection(connection.ConnectionToken, out _));
            }
        }

        [Fact]
        public async Task DeleteEndpointTerminatesLongPollingWithHangingApplication()
        {
            using (StartVerifiableLog())
            {
                var manager = CreateConnectionManager(LoggerFactory);
                var pipeOptions = new PipeOptions(pauseWriterThreshold: 2, resumeWriterThreshold: 1);
                var connection = manager.CreateConnection(pipeOptions, pipeOptions);
                connection.TransportType = HttpTransportType.LongPolling;

                var dispatcher = new HttpConnectionDispatcher(manager, LoggerFactory);

                var context = MakeRequest("/foo", connection);

                var services = new ServiceCollection();
                services.AddSingleton<NeverEndingConnectionHandler>();
                var builder = new ConnectionBuilder(services.BuildServiceProvider());
                builder.UseConnectionHandler<NeverEndingConnectionHandler>();
                var app = builder.Build();
                var options = new HttpConnectionDispatcherOptions();

                var pollTask = dispatcher.ExecuteAsync(context, options, app);
                Assert.True(pollTask.IsCompleted);

                // Now send the second poll
                pollTask = dispatcher.ExecuteAsync(context, options, app);

                // Issue the delete request and make sure the poll completes
                var deleteContext = new DefaultHttpContext();
                deleteContext.Request.Path = "/foo";
                deleteContext.Request.QueryString = new QueryString($"?id={connection.ConnectionId}");
                deleteContext.Request.Method = "DELETE";

                Assert.False(pollTask.IsCompleted);

                await dispatcher.ExecuteAsync(deleteContext, options, app).OrTimeout();

                await pollTask.OrTimeout();

                // Verify that transport shuts down
                await connection.TransportTask.OrTimeout();

                // Verify the response from the DELETE request
                Assert.Equal(StatusCodes.Status202Accepted, deleteContext.Response.StatusCode);
                Assert.Equal("text/plain", deleteContext.Response.ContentType);
                Assert.Equal(HttpConnectionStatus.Disposed, connection.Status);

                // Verify the connection not removed because application is hanging
                Assert.True(manager.TryGetConnection(connection.ConnectionId, out _));
            }
        }

        [Fact]
        public async Task PollCanReceiveFinalMessageAfterAppCompletes()
        {
            using (StartVerifiableLog())
            {
                var transportType = HttpTransportType.LongPolling;
                var manager = CreateConnectionManager(LoggerFactory);
                var dispatcher = new HttpConnectionDispatcher(manager, LoggerFactory);
                var connection = manager.CreateConnection();
                connection.TransportType = transportType;

                var waitForMessageTcs1 = new TaskCompletionSource<object>();
                var messageTcs1 = new TaskCompletionSource<object>();
                var waitForMessageTcs2 = new TaskCompletionSource<object>();
                var messageTcs2 = new TaskCompletionSource<object>();
                ConnectionDelegate connectionDelegate = async c =>
                {
                    await waitForMessageTcs1.Task.OrTimeout();
                    await c.Transport.Output.WriteAsync(Encoding.UTF8.GetBytes("Message1")).OrTimeout();
                    messageTcs1.TrySetResult(null);
                    await waitForMessageTcs2.Task.OrTimeout();
                    await c.Transport.Output.WriteAsync(Encoding.UTF8.GetBytes("Message2")).OrTimeout();
                    messageTcs2.TrySetResult(null);
                };
                {
                    var options = new HttpConnectionDispatcherOptions();
                    var context = MakeRequest("/foo", connection);
                    await dispatcher.ExecuteAsync(context, options, connectionDelegate).OrTimeout();

                    // second poll should have data
                    waitForMessageTcs1.SetResult(null);
                    await messageTcs1.Task.OrTimeout();

                    var ms = new MemoryStream();
                    context.Response.Body = ms;
                    // Now send the second poll
                    await dispatcher.ExecuteAsync(context, options, connectionDelegate).OrTimeout();
                    Assert.Equal("Message1", Encoding.UTF8.GetString(ms.ToArray()));

                    waitForMessageTcs2.SetResult(null);
                    await messageTcs2.Task.OrTimeout();

                    context = MakeRequest("/foo", connection);
                    ms.Seek(0, SeekOrigin.Begin);
                    context.Response.Body = ms;
                    // This is the third poll which gets the final message after the app is complete
                    await dispatcher.ExecuteAsync(context, options, connectionDelegate).OrTimeout();
                    Assert.Equal("Message2", Encoding.UTF8.GetString(ms.ToArray()));
                }
            }
        }

        [Fact]
        public async Task DeleteEndpointTerminatesLongPollingWithHangingApplication()
        {
            using (StartVerifiableLog(out var loggerFactory, LogLevel.Debug))
            {
                var manager = CreateConnectionManager(loggerFactory);
                var pipeOptions = new PipeOptions(pauseWriterThreshold: 2, resumeWriterThreshold: 1);
                var connection = manager.CreateConnection(pipeOptions, pipeOptions);
                connection.TransportType = HttpTransportType.LongPolling;

                var dispatcher = new HttpConnectionDispatcher(manager, loggerFactory);

                var context = MakeRequest("/foo", connection);

                var services = new ServiceCollection();
                services.AddSingleton<NeverEndingConnectionHandler>();
                var builder = new ConnectionBuilder(services.BuildServiceProvider());
                builder.UseConnectionHandler<NeverEndingConnectionHandler>();
                var app = builder.Build();
                var options = new HttpConnectionDispatcherOptions();

                var pollTask = dispatcher.ExecuteAsync(context, options, app);
                Assert.True(pollTask.IsCompleted);

                // Now send the second poll
                pollTask = dispatcher.ExecuteAsync(context, options, app);

                // Issue the delete request and make sure the poll completes
                var deleteContext = new DefaultHttpContext();
                deleteContext.Request.Path = "/foo";
                deleteContext.Request.QueryString = new QueryString($"?id={connection.ConnectionId}");
                deleteContext.Request.Method = "DELETE";

                Assert.False(pollTask.IsCompleted);

                await dispatcher.ExecuteAsync(deleteContext, options, app).OrTimeout();

                await pollTask.OrTimeout();

                // Verify that transport shuts down
                await connection.TransportTask.OrTimeout();

                // Verify the response from the DELETE request
                Assert.Equal(StatusCodes.Status202Accepted, deleteContext.Response.StatusCode);
                Assert.Equal("text/plain", deleteContext.Response.ContentType);
                Assert.Equal(HttpConnectionStatus.Disposed, connection.Status);

                // Verify the connection not removed because application is hanging
                Assert.True(manager.TryGetConnection(connection.ConnectionId, out _));
            }
        }

        [Fact]
        public async Task PollCanReceiveFinalMessageAfterAppCompletes()
        {
            using (StartVerifiableLog(out var loggerFactory, LogLevel.Debug))
            {
                var transportType = HttpTransportType.LongPolling;
                var manager = CreateConnectionManager(loggerFactory);
                var dispatcher = new HttpConnectionDispatcher(manager, loggerFactory);
                var connection = manager.CreateConnection();
                connection.TransportType = transportType;

                var waitForMessageTcs1 = new TaskCompletionSource<object>();
                var messageTcs1 = new TaskCompletionSource<object>();
                var waitForMessageTcs2 = new TaskCompletionSource<object>();
                var messageTcs2 = new TaskCompletionSource<object>();
                ConnectionDelegate connectionDelegate = async c =>
                {
                    await waitForMessageTcs1.Task.OrTimeout();
                    await c.Transport.Output.WriteAsync(Encoding.UTF8.GetBytes("Message1")).OrTimeout();
                    messageTcs1.TrySetResult(null);
                    await waitForMessageTcs2.Task.OrTimeout();
                    await c.Transport.Output.WriteAsync(Encoding.UTF8.GetBytes("Message2")).OrTimeout();
                    messageTcs2.TrySetResult(null);
                };
                {
                    var options = new HttpConnectionDispatcherOptions();
                    var context = MakeRequest("/foo", connection);
                    await dispatcher.ExecuteAsync(context, options, connectionDelegate).OrTimeout();

                    // second poll should have data
                    waitForMessageTcs1.SetResult(null);
                    await messageTcs1.Task.OrTimeout();

                    var ms = new MemoryStream();
                    context.Response.Body = ms;
                    // Now send the second poll
                    await dispatcher.ExecuteAsync(context, options, connectionDelegate).OrTimeout();
                    Assert.Equal("Message1", Encoding.UTF8.GetString(ms.ToArray()));

                    waitForMessageTcs2.SetResult(null);
                    await messageTcs2.Task.OrTimeout();

                    context = MakeRequest("/foo", connection);
                    ms.Seek(0, SeekOrigin.Begin);
                    context.Response.Body = ms;
                    // This is the third poll which gets the final message after the app is complete
                    await dispatcher.ExecuteAsync(context, options, connectionDelegate).OrTimeout();
                    Assert.Equal("Message2", Encoding.UTF8.GetString(ms.ToArray()));
                }
            }
        }

        [Fact]
        public async Task NegotiateDoesNotReturnWebSocketsWhenNotAvailable()
        {
            using (StartVerifiableLog())
            {
                var manager = CreateConnectionManager(LoggerFactory);
                var dispatcher = new HttpConnectionDispatcher(manager, LoggerFactory);
                var context = new DefaultHttpContext();
                context.Features.Set<IHttpResponseFeature>(new ResponseFeature());
                var services = new ServiceCollection();
                services.AddSingleton<TestConnectionHandler>();
                services.AddOptions();
                var ms = new MemoryStream();
                context.Request.Path = "/foo";
                context.Request.Method = "POST";
                context.Response.Body = ms;
                context.Request.QueryString = new QueryString("?negotiateVersion=1");
                await dispatcher.ExecuteNegotiateAsync(context, new HttpConnectionDispatcherOptions { Transports = HttpTransportType.WebSockets });

                var negotiateResponse = JsonConvert.DeserializeObject<JObject>(Encoding.UTF8.GetString(ms.ToArray()));
                var availableTransports = (JArray)negotiateResponse["availableTransports"];

                Assert.Empty(availableTransports);
            }
        }

        private class ControllableMemoryStream : MemoryStream
        {
            private readonly SyncPoint _syncPoint;

            public ControllableMemoryStream(SyncPoint syncPoint)
            {
                _syncPoint = syncPoint;
            }

            public override async Task CopyToAsync(Stream destination, int bufferSize, CancellationToken cancellationToken)
            {
                await _syncPoint.WaitToContinue();

                await base.CopyToAsync(destination, bufferSize, cancellationToken);
            }
        }

        [Fact]
        public async Task WriteThatIsDisposedBeforeCompleteReturns404()
        {
            using (StartVerifiableLog())
            {
                var manager = CreateConnectionManager(LoggerFactory);
                var pipeOptions = new PipeOptions(pauseWriterThreshold: 13, resumeWriterThreshold: 10);
                var connection = manager.CreateConnection(pipeOptions, pipeOptions);
                connection.TransportType = HttpTransportType.LongPolling;

                var dispatcher = new HttpConnectionDispatcher(manager, LoggerFactory);

                var services = new ServiceCollection();
                services.AddSingleton<TestConnectionHandler>();
                var builder = new ConnectionBuilder(services.BuildServiceProvider());
                builder.UseConnectionHandler<TestConnectionHandler>();
                var app = builder.Build();
                var options = new HttpConnectionDispatcherOptions();

                SyncPoint streamCopySyncPoint = new SyncPoint();

                using (var responseBody = new MemoryStream())
                using (var requestBody = new ControllableMemoryStream(streamCopySyncPoint))
                {
                    var context = new DefaultHttpContext();
                    context.Request.Body = requestBody;
                    context.Response.Body = responseBody;
                    context.Request.Path = "/foo";
                    context.Request.Method = "POST";
                    var values = new Dictionary<string, StringValues>();
                    values["id"] = connection.ConnectionToken;
                    values["negotiateVersion"] = "1";
                    var qs = new QueryCollection(values);
                    context.Request.Query = qs;
                    var buffer = Encoding.UTF8.GetBytes("Hello, world");
                    requestBody.Write(buffer, 0, buffer.Length);
                    requestBody.Seek(0, SeekOrigin.Begin);

                    // Write
                    var sendTask = dispatcher.ExecuteAsync(context, options, app);

                    // Wait on the sync point inside ApplicationStream.CopyToAsync
                    await streamCopySyncPoint.WaitForSyncPoint();

                    // Start disposing. This will close the output and cause the write to error
                    var disposeTask = connection.DisposeAsync().OrTimeout();

                    // Continue writing on a completed writer
                    streamCopySyncPoint.Continue();

                    await sendTask.OrTimeout();
                    await disposeTask.OrTimeout();

                    // Ensure response status is correctly set
                    Assert.Equal(404, context.Response.StatusCode);
                }
            }
        }

        [Fact]
        public async Task CanDisposeWhileWriteLockIsBlockedOnBackpressureAndResponseReturns404()
        {
            using (StartVerifiableLog())
            {
                var manager = CreateConnectionManager(LoggerFactory);
                var pipeOptions = new PipeOptions(pauseWriterThreshold: 13, resumeWriterThreshold: 10);
                var connection = manager.CreateConnection(pipeOptions, pipeOptions);
                connection.TransportType = HttpTransportType.LongPolling;

                var dispatcher = new HttpConnectionDispatcher(manager, LoggerFactory);

                var services = new ServiceCollection();
                services.AddSingleton<TestConnectionHandler>();
                var builder = new ConnectionBuilder(services.BuildServiceProvider());
                builder.UseConnectionHandler<TestConnectionHandler>();
                var app = builder.Build();
                var options = new HttpConnectionDispatcherOptions();

                using (var responseBody = new MemoryStream())
                using (var requestBody = new MemoryStream())
                {
                    var context = new DefaultHttpContext();
                    context.Request.Body = requestBody;
                    context.Response.Body = responseBody;
                    context.Request.Path = "/foo";
                    context.Request.Method = "POST";
                    var values = new Dictionary<string, StringValues>();
                    values["id"] = connection.ConnectionToken;
                    values["negotiateVersion"] = "1";
                    var qs = new QueryCollection(values);
                    context.Request.Query = qs;
                    var buffer = Encoding.UTF8.GetBytes("Hello, world");
                    requestBody.Write(buffer, 0, buffer.Length);
                    requestBody.Seek(0, SeekOrigin.Begin);

                    // Write some data to the pipe to fill it up and make the next write wait
                    await connection.ApplicationStream.WriteAsync(buffer, 0, buffer.Length).OrTimeout();

                    // Write. This will take the WriteLock and block because of back pressure
                    var sendTask = dispatcher.ExecuteAsync(context, options, app);

                    // Start disposing. This will take the StateLock and attempt to take the WriteLock
                    // Dispose will cancel pending flush and should unblock WriteLock
                    await connection.DisposeAsync().OrTimeout();

                    // Sends were unblocked
                    await sendTask.OrTimeout();

                    Assert.Equal(404, context.Response.StatusCode);
                }
            }
        }

        [Fact]
        public async Task LongPollingCanPollIfWritePipeHasBackpressure()
        {
            using (StartVerifiableLog())
            {
                var manager = CreateConnectionManager(LoggerFactory);
                var pipeOptions = new PipeOptions(pauseWriterThreshold: 13, resumeWriterThreshold: 10);
                var connection = manager.CreateConnection(pipeOptions, pipeOptions);
                connection.TransportType = HttpTransportType.LongPolling;

                var dispatcher = new HttpConnectionDispatcher(manager, LoggerFactory);

                var services = new ServiceCollection();
                services.AddSingleton<TestConnectionHandler>();
                var builder = new ConnectionBuilder(services.BuildServiceProvider());
                builder.UseConnectionHandler<TestConnectionHandler>();
                var app = builder.Build();
                var options = new HttpConnectionDispatcherOptions();

                using (var responseBody = new MemoryStream())
                using (var requestBody = new MemoryStream())
                {
                    var context = new DefaultHttpContext();
                    context.Request.Body = requestBody;
                    context.Response.Body = responseBody;
                    context.Request.Path = "/foo";
                    context.Request.Method = "POST";
                    var values = new Dictionary<string, StringValues>();
                    values["id"] = connection.ConnectionToken;
                    values["negotiateVersion"] = "1";
                    var qs = new QueryCollection(values);
                    context.Request.Query = qs;
                    var buffer = Encoding.UTF8.GetBytes("Hello, world");
                    requestBody.Write(buffer, 0, buffer.Length);
                    requestBody.Seek(0, SeekOrigin.Begin);

                    // Write some data to the pipe to fill it up and make the next write wait
                    await connection.ApplicationStream.WriteAsync(buffer, 0, buffer.Length).OrTimeout();

                    // This will block until the pipe is unblocked
                    var sendTask = dispatcher.ExecuteAsync(context, options, app).OrTimeout();
                    Assert.False(sendTask.IsCompleted);

                    var pollContext = MakeRequest("/foo", connection);
                    // This should unblock the send that is waiting because of backpressure
                    // Testing deadlock regression where pipe backpressure would hold the same lock that poll would use
                    await dispatcher.ExecuteAsync(pollContext, options, app).OrTimeout();

                    await sendTask.OrTimeout();
                }
            }
        }

        [Fact]
        public async Task ErrorDuringPollWillCloseConnection()
        {
            bool ExpectedErrors(WriteContext writeContext)
            {
                return (writeContext.LoggerName.Equals("Microsoft.AspNetCore.Http.Connections.Internal.Transports.LongPollingTransport") &&
                       writeContext.EventId.Name == "LongPollingTerminated") ||
                       (writeContext.LoggerName == typeof(HttpConnectionManager).FullName &&
                       writeContext.EventId.Name == "FailedDispose");
            }

            using (StartVerifiableLog(expectedErrorsFilter: ExpectedErrors))
            {
                var manager = CreateConnectionManager(LoggerFactory);
                var connection = manager.CreateConnection();
                connection.TransportType = HttpTransportType.LongPolling;

                var dispatcher = new HttpConnectionDispatcher(manager, LoggerFactory);

                var services = new ServiceCollection();
                services.AddSingleton<TestConnectionHandler>();
                var builder = new ConnectionBuilder(services.BuildServiceProvider());
                builder.UseConnectionHandler<TestConnectionHandler>();
                var app = builder.Build();
                var options = new HttpConnectionDispatcherOptions();

                var context = MakeRequest("/foo", connection);

                // Initial poll will complete immediately
                await dispatcher.ExecuteAsync(context, options, app).OrTimeout();

                var pollContext = MakeRequest("/foo", connection);
                var pollTask = dispatcher.ExecuteAsync(pollContext, options, app);
                // fail LongPollingTransport ReadAsync
                connection.Transport.Output.Complete(new InvalidOperationException());
                await pollTask.OrTimeout();

                Assert.Equal(StatusCodes.Status500InternalServerError, pollContext.Response.StatusCode);
                Assert.False(manager.TryGetConnection(connection.ConnectionToken, out var _));
            }
        }

        private static async Task CheckTransportSupported(HttpTransportType supportedTransports, HttpTransportType transportType, int status, ILoggerFactory loggerFactory)
        {
            var manager = CreateConnectionManager(loggerFactory);
            var connection = manager.CreateConnection();
            connection.TransportType = transportType;

            var dispatcher = new HttpConnectionDispatcher(manager, loggerFactory);
            using (var strm = new MemoryStream())
            {
                var context = new DefaultHttpContext();
                context.Features.Set<IHttpResponseFeature>(new ResponseFeature());
                context.Response.Body = strm;
                var services = new ServiceCollection();
                services.AddOptions();
                services.AddSingleton<ImmediatelyCompleteConnectionHandler>();
                SetTransport(context, transportType);
                context.Request.Path = "/foo";
                context.Request.Method = "GET";
                var values = new Dictionary<string, StringValues>();
                values["id"] = connection.ConnectionToken;
                values["negotiateVersion"] = "1";
                var qs = new QueryCollection(values);
                context.Request.Query = qs;

                var builder = new ConnectionBuilder(services.BuildServiceProvider());
                builder.UseConnectionHandler<ImmediatelyCompleteConnectionHandler>();
                var app = builder.Build();
                var options = new HttpConnectionDispatcherOptions();
                options.Transports = supportedTransports;

                await dispatcher.ExecuteAsync(context, options, app);
                Assert.Equal(status, context.Response.StatusCode);
                await strm.FlushAsync();

                // Check the message for 404
                if (status == 404)
                {
                    Assert.Equal($"{transportType} transport not supported by this end point type", Encoding.UTF8.GetString(strm.ToArray()));
                }
            }
        }

        private static DefaultHttpContext MakeRequest(string path, HttpConnectionContext connection, string format = null)
        {
            var context = new DefaultHttpContext();
            context.Features.Set<IHttpResponseFeature>(new ResponseFeature());
            context.Request.Path = path;
            context.Request.Method = "GET";
            var values = new Dictionary<string, StringValues>();
            values["id"] = connection.ConnectionToken;
            values["negotiateVersion"] = "1";
            if (format != null)
            {
                values["format"] = format;
            }
            var qs = new QueryCollection(values);
            context.Request.Query = qs;
            context.Response.Body = new MemoryStream();
            return context;
        }

        private static void SetTransport(HttpContext context, HttpTransportType transportType, SyncPoint sync = null)
        {
            switch (transportType)
            {
                case HttpTransportType.WebSockets:
                    context.Features.Set<IHttpWebSocketFeature>(new TestWebSocketConnectionFeature(sync));
                    break;
                case HttpTransportType.ServerSentEvents:
                    context.Request.Headers["Accept"] = "text/event-stream";
                    break;
                default:
                    break;
            }
        }

        private static HttpConnectionManager CreateConnectionManager(ILoggerFactory loggerFactory)
        {
            return new HttpConnectionManager(loggerFactory ?? new LoggerFactory(), new EmptyApplicationLifetime());
        }

        private static HttpConnectionManager CreateConnectionManager(ILoggerFactory loggerFactory, TimeSpan disconnectTimeout)
        {
            var connectionOptions = new ConnectionOptions();
            connectionOptions.DisconnectTimeout = disconnectTimeout;
            return new HttpConnectionManager(loggerFactory ?? new LoggerFactory(), new EmptyApplicationLifetime(), Options.Create(connectionOptions));
        }

        private string GetContentAsString(Stream body)
        {
            Assert.True(body.CanSeek, "Can't get content of a non-seekable stream");
            body.Seek(0, SeekOrigin.Begin);
            using (var reader = new StreamReader(body))
            {
                return reader.ReadToEnd();
            }
        }
    }

    public class NeverEndingConnectionHandler : ConnectionHandler
    {
        public override Task OnConnectedAsync(ConnectionContext connection)
        {
            var tcs = new TaskCompletionSource<object>();
            return tcs.Task;
        }
    }

    public class BlockingConnectionHandler : ConnectionHandler
    {
        public override Task OnConnectedAsync(ConnectionContext connection)
        {
            var result = connection.Transport.Input.ReadAsync().AsTask().Result;
            connection.Transport.Input.AdvanceTo(result.Buffer.End);
            return Task.CompletedTask;
        }
    }

    public class SynchronusExceptionConnectionHandler : ConnectionHandler
    {
        public override Task OnConnectedAsync(ConnectionContext connection)
        {
            throw new InvalidOperationException();
        }
    }

    public class ImmediatelyCompleteConnectionHandler : ConnectionHandler
    {
        public override Task OnConnectedAsync(ConnectionContext connection)
        {
            return Task.CompletedTask;
        }
    }

    public class HttpContextConnectionHandler : ConnectionHandler
    {
        public override async Task OnConnectedAsync(ConnectionContext connection)
        {
            while (true)
            {
                var result = await connection.Transport.Input.ReadAsync();

                try
                {
                    if (result.IsCompleted)
                    {
                        break;
                    }

                    // Make sure we have an http context
                    var context = connection.GetHttpContext();
                    Assert.NotNull(context);

                    // Setting the response headers should have no effect
                    context.Response.ContentType = "application/xml";

                    // Echo the results
                    await connection.Transport.Output.WriteAsync(result.Buffer.ToArray());
                }
                finally
                {
                    connection.Transport.Input.AdvanceTo(result.Buffer.End);
                }
            }
        }
    }

    public class TestConnectionHandler : ConnectionHandler
    {
        private TaskCompletionSource<object> _startedTcs = new TaskCompletionSource<object>();

        public Task Started => _startedTcs.Task;

        public override async Task OnConnectedAsync(ConnectionContext connection)
        {
            _startedTcs.TrySetResult(null);

            while (true)
            {
                var result = await connection.Transport.Input.ReadAsync();

                try
                {
                    if (result.IsCompleted)
                    {
                        break;
                    }
                }
                finally
                {
                    connection.Transport.Input.AdvanceTo(result.Buffer.End);
                }
            }
        }
    }

    public class ResponseFeature : HttpResponseFeature
    {
        public override void OnCompleted(Func<object, Task> callback, object state)
        {
        }

        public override void OnStarting(Func<object, Task> callback, object state)
        {
        }
    }
}<|MERGE_RESOLUTION|>--- conflicted
+++ resolved
@@ -1054,81 +1054,39 @@
         {
             private readonly SyncPoint _sync;
             private bool _isSSE;
-<<<<<<< HEAD
-=======
-
->>>>>>> 8211a1c3
             public BlockingStream(SyncPoint sync, bool isSSE = false)
             {
                 _sync = sync;
                 _isSSE = isSSE;
             }
-<<<<<<< HEAD
             public override bool CanRead => throw new NotImplementedException();
             public override bool CanSeek => throw new NotImplementedException();
             public override bool CanWrite => throw new NotImplementedException();
             public override long Length => throw new NotImplementedException();
             public override long Position { get => throw new NotImplementedException(); set => throw new NotImplementedException(); }
-=======
-
-            public override bool CanRead => throw new NotImplementedException();
-
-            public override bool CanSeek => throw new NotImplementedException();
-
-            public override bool CanWrite => throw new NotImplementedException();
-
-            public override long Length => throw new NotImplementedException();
-
-            public override long Position { get => throw new NotImplementedException(); set => throw new NotImplementedException(); }
-
->>>>>>> 8211a1c3
             public override Task CopyToAsync(Stream destination, int bufferSize, CancellationToken cancellationToken)
             {
                 throw new NotImplementedException();
             }
-<<<<<<< HEAD
             public override void Flush()
             {
             }
-=======
-
-            public override void Flush()
-            {
-            }
-
->>>>>>> 8211a1c3
             public override int Read(byte[] buffer, int offset, int count)
             {
                 throw new NotImplementedException();
             }
-<<<<<<< HEAD
-=======
-
->>>>>>> 8211a1c3
             public override long Seek(long offset, SeekOrigin origin)
             {
                 throw new NotImplementedException();
             }
-<<<<<<< HEAD
-=======
-
->>>>>>> 8211a1c3
             public override void SetLength(long value)
             {
                 throw new NotImplementedException();
             }
-<<<<<<< HEAD
-=======
-
->>>>>>> 8211a1c3
             public override void Write(byte[] buffer, int offset, int count)
             {
                 throw new NotImplementedException();
             }
-<<<<<<< HEAD
-=======
-
->>>>>>> 8211a1c3
             public override async Task WriteAsync(byte[] buffer, int offset, int count, CancellationToken cancellationToken)
             {
                 if (_isSSE)
@@ -1140,11 +1098,6 @@
                 await _sync.WaitToContinue();
                 cancellationToken.ThrowIfCancellationRequested();
             }
-<<<<<<< HEAD
-=======
-
->>>>>>> 8211a1c3
-#if NETCOREAPP2_1
             public override async ValueTask WriteAsync(ReadOnlyMemory<byte> buffer, CancellationToken cancellationToken = default)
             {
                 if (_isSSE)
@@ -1156,28 +1109,19 @@
                 await _sync.WaitToContinue();
                 cancellationToken.ThrowIfCancellationRequested();
             }
-#endif
-        }
-
-        [Fact]
-<<<<<<< HEAD
+        }
+
+        [Fact]
         [LogLevel(LogLevel.Debug)]
-=======
->>>>>>> 8211a1c3
         public async Task LongPollingConnectionClosesWhenSendTimeoutReached()
         {
             bool ExpectedErrors(WriteContext writeContext)
             {
-<<<<<<< HEAD
                 return (writeContext.LoggerName == typeof(Internal.Transports.LongPollingServerTransport).FullName &&
-=======
-                return (writeContext.LoggerName == typeof(Internal.Transports.LongPollingTransport).FullName &&
->>>>>>> 8211a1c3
                        writeContext.EventId.Name == "LongPollingTerminated") ||
                        (writeContext.LoggerName == typeof(HttpConnectionManager).FullName && writeContext.EventId.Name == "FailedDispose");
             }
 
-<<<<<<< HEAD
             using (StartVerifiableLog(expectedErrorsFilter: ExpectedErrors))
             {
                 var manager = CreateConnectionManager(LoggerFactory);
@@ -1185,18 +1129,6 @@
                 connection.TransportType = HttpTransportType.LongPolling;
                 var dispatcher = new HttpConnectionDispatcher(manager, LoggerFactory);
                 var context = MakeRequest("/foo", connection);
-=======
-            using (StartVerifiableLog(out var loggerFactory, LogLevel.Debug, expectedErrorsFilter: ExpectedErrors))
-            {
-                var manager = CreateConnectionManager(loggerFactory);
-                var connection = manager.CreateConnection();
-                connection.TransportType = HttpTransportType.LongPolling;
-
-                var dispatcher = new HttpConnectionDispatcher(manager, loggerFactory);
-
-                var context = MakeRequest("/foo", connection);
-
->>>>>>> 8211a1c3
                 var services = new ServiceCollection();
                 services.AddSingleton<TestConnectionHandler>();
                 var builder = new ConnectionBuilder(services.BuildServiceProvider());
@@ -1205,38 +1137,21 @@
                 var options = new HttpConnectionDispatcherOptions();
                 // First poll completes immediately
                 await dispatcher.ExecuteAsync(context, options, app).OrTimeout();
-<<<<<<< HEAD
                 var sync = new SyncPoint();
                 context.Response.Body = new BlockingStream(sync);
                 var dispatcherTask = dispatcher.ExecuteAsync(context, options, app);
                 await connection.Transport.Output.WriteAsync(new byte[] { 1 }).OrTimeout();
-=======
-
-                var sync = new SyncPoint();
-                context.Response.Body = new BlockingStream(sync);
-                var dispatcherTask = dispatcher.ExecuteAsync(context, options, app);
-
-                await connection.Transport.Output.WriteAsync(new byte[] { 1 }).OrTimeout();
-
->>>>>>> 8211a1c3
                 await sync.WaitForSyncPoint().OrTimeout();
                 // Cancel write to response body
                 connection.TryCancelSend(long.MaxValue);
                 sync.Continue();
-<<<<<<< HEAD
                 await dispatcherTask.OrTimeout();
-=======
-
-                await dispatcherTask.OrTimeout();
-
->>>>>>> 8211a1c3
                 // Connection should be removed on canceled write
                 Assert.False(manager.TryGetConnection(connection.ConnectionId, out var _));
             }
         }
 
         [Fact]
-<<<<<<< HEAD
         [LogLevel(LogLevel.Debug)]
         public async Task SSEConnectionClosesWhenSendTimeoutReached()
         {
@@ -1248,69 +1163,32 @@
                 var dispatcher = new HttpConnectionDispatcher(manager, LoggerFactory);
                 var context = MakeRequest("/foo", connection);
                 SetTransport(context, connection.TransportType);
-=======
-        public async Task SSEConnectionClosesWhenSendTimeoutReached()
-        {
-            using (StartVerifiableLog(out var loggerFactory, LogLevel.Debug))
-            {
-                var manager = CreateConnectionManager(loggerFactory);
-                var connection = manager.CreateConnection();
-                connection.TransportType = HttpTransportType.ServerSentEvents;
-
-                var dispatcher = new HttpConnectionDispatcher(manager, loggerFactory);
-
-                var context = MakeRequest("/foo", connection);
-                SetTransport(context, connection.TransportType);
-
->>>>>>> 8211a1c3
                 var services = new ServiceCollection();
                 services.AddSingleton<TestConnectionHandler>();
                 var builder = new ConnectionBuilder(services.BuildServiceProvider());
                 builder.UseConnectionHandler<TestConnectionHandler>();
                 var app = builder.Build();
-<<<<<<< HEAD
                 var sync = new SyncPoint();
                 context.Response.Body = new BlockingStream(sync, isSSE: true);
                 var options = new HttpConnectionDispatcherOptions();
                 var dispatcherTask = dispatcher.ExecuteAsync(context, options, app);
                 await connection.Transport.Output.WriteAsync(new byte[] { 1 }).OrTimeout();
-=======
-
-                var sync = new SyncPoint();
-                context.Response.Body = new BlockingStream(sync, isSSE: true);
-
-                var options = new HttpConnectionDispatcherOptions();
-                var dispatcherTask = dispatcher.ExecuteAsync(context, options, app);
-
-                await connection.Transport.Output.WriteAsync(new byte[] { 1 }).OrTimeout();
-
->>>>>>> 8211a1c3
                 await sync.WaitForSyncPoint().OrTimeout();
                 // Cancel write to response body
                 connection.TryCancelSend(long.MaxValue);
                 sync.Continue();
-<<<<<<< HEAD
                 await dispatcherTask.OrTimeout();
-=======
-
-                await dispatcherTask.OrTimeout();
-
->>>>>>> 8211a1c3
                 // Connection should be removed on canceled write
                 Assert.False(manager.TryGetConnection(connection.ConnectionId, out var _));
             }
         }
 
         [Fact]
-<<<<<<< HEAD
         [LogLevel(LogLevel.Debug)]
-=======
->>>>>>> 8211a1c3
         public async Task WebSocketConnectionClosesWhenSendTimeoutReached()
         {
             bool ExpectedErrors(WriteContext writeContext)
             {
-<<<<<<< HEAD
                 return writeContext.LoggerName == typeof(Internal.Transports.WebSocketsServerTransport).FullName &&
                        writeContext.EventId.Name == "ErrorWritingFrame";
             }
@@ -1323,54 +1201,20 @@
                 var sync = new SyncPoint();
                 var context = MakeRequest("/foo", connection);
                 SetTransport(context, connection.TransportType, sync);
-=======
-                return writeContext.LoggerName == typeof(Internal.Transports.WebSocketsTransport).FullName &&
-                       writeContext.EventId.Name == "ErrorWritingFrame";
-            }
-
-            using (StartVerifiableLog(out var loggerFactory, LogLevel.Debug, expectedErrorsFilter: ExpectedErrors))
-            {
-                var manager = CreateConnectionManager(loggerFactory);
-                var connection = manager.CreateConnection();
-                connection.TransportType = HttpTransportType.WebSockets;
-
-                var dispatcher = new HttpConnectionDispatcher(manager, loggerFactory);
-
-                var sync = new SyncPoint();
-                var context = MakeRequest("/foo", connection);
-                SetTransport(context, connection.TransportType, sync);
-
->>>>>>> 8211a1c3
                 var services = new ServiceCollection();
                 services.AddSingleton<TestConnectionHandler>();
                 var builder = new ConnectionBuilder(services.BuildServiceProvider());
                 builder.UseConnectionHandler<TestConnectionHandler>();
                 var app = builder.Build();
-<<<<<<< HEAD
                 var options = new HttpConnectionDispatcherOptions();
                 options.WebSockets.CloseTimeout = TimeSpan.FromSeconds(0);
                 var dispatcherTask = dispatcher.ExecuteAsync(context, options, app);
                 await connection.Transport.Output.WriteAsync(new byte[] { 1 }).OrTimeout();
-=======
-
-                var options = new HttpConnectionDispatcherOptions();
-                options.WebSockets.CloseTimeout = TimeSpan.FromSeconds(0);
-                var dispatcherTask = dispatcher.ExecuteAsync(context, options, app);
-
-                await connection.Transport.Output.WriteAsync(new byte[] { 1 }).OrTimeout();
-
->>>>>>> 8211a1c3
                 await sync.WaitForSyncPoint().OrTimeout();
                 // Cancel write to response body
                 connection.TryCancelSend(long.MaxValue);
                 sync.Continue();
-<<<<<<< HEAD
                 await dispatcherTask.OrTimeout();
-=======
-
-                await dispatcherTask.OrTimeout();
-
->>>>>>> 8211a1c3
                 // Connection should be removed on canceled write
                 Assert.False(manager.TryGetConnection(connection.ConnectionId, out var _));
             }
